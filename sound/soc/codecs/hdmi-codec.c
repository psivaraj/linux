--- conflicted
+++ resolved
@@ -741,14 +741,6 @@
 	return ret;
 }
 
-<<<<<<< HEAD
-static const struct snd_soc_codec_driver hdmi_codec = {
-	.component_driver = {
-		.dapm_widgets		= hdmi_widgets,
-		.num_dapm_widgets	= ARRAY_SIZE(hdmi_widgets),
-		.of_xlate_dai_id	= hdmi_of_xlate_dai_id,
-	},
-=======
 static const struct snd_soc_component_driver hdmi_driver = {
 	.dapm_widgets		= hdmi_widgets,
 	.num_dapm_widgets	= ARRAY_SIZE(hdmi_widgets),
@@ -757,7 +749,6 @@
 	.use_pmdown_time	= 1,
 	.endianness		= 1,
 	.non_legacy_dai_naming	= 1,
->>>>>>> 9c71c6e9
 };
 
 static int hdmi_codec_probe(struct platform_device *pdev)

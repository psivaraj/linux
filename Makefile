VERSION = 4
PATCHLEVEL = 9
<<<<<<< HEAD
SUBLEVEL = 17
=======
SUBLEVEL = 19
>>>>>>> c8e13160
EXTRAVERSION =
NAME = Roaring Lionus

# *DOCUMENTATION*
# To see a list of typical targets execute "make help"
# More info can be located in ./README
# Comments in this file are targeted only to the developer, do not
# expect to learn how to build the kernel reading this file.

# o Do not use make's built-in rules and variables
#   (this increases performance and avoids hard-to-debug behaviour);
# o Look for make include files relative to root of kernel src
MAKEFLAGS += -rR --include-dir=$(CURDIR)

# Avoid funny character set dependencies
unexport LC_ALL
LC_COLLATE=C
LC_NUMERIC=C
export LC_COLLATE LC_NUMERIC

# Avoid interference with shell env settings
unexport GREP_OPTIONS

# We are using a recursive build, so we need to do a little thinking
# to get the ordering right.
#
# Most importantly: sub-Makefiles should only ever modify files in
# their own directory. If in some directory we have a dependency on
# a file in another dir (which doesn't happen often, but it's often
# unavoidable when linking the built-in.o targets which finally
# turn into vmlinux), we will call a sub make in that other dir, and
# after that we are sure that everything which is in that other dir
# is now up to date.
#
# The only cases where we need to modify files which have global
# effects are thus separated out and done before the recursive
# descending is started. They are now explicitly listed as the
# prepare rule.

# Beautify output
# ---------------------------------------------------------------------------
#
# Normally, we echo the whole command before executing it. By making
# that echo $($(quiet)$(cmd)), we now have the possibility to set
# $(quiet) to choose other forms of output instead, e.g.
#
#         quiet_cmd_cc_o_c = Compiling $(RELDIR)/$@
#         cmd_cc_o_c       = $(CC) $(c_flags) -c -o $@ $<
#
# If $(quiet) is empty, the whole command will be printed.
# If it is set to "quiet_", only the short version will be printed.
# If it is set to "silent_", nothing will be printed at all, since
# the variable $(silent_cmd_cc_o_c) doesn't exist.
#
# A simple variant is to prefix commands with $(Q) - that's useful
# for commands that shall be hidden in non-verbose mode.
#
#	$(Q)ln $@ :<
#
# If KBUILD_VERBOSE equals 0 then the above command will be hidden.
# If KBUILD_VERBOSE equals 1 then the above command is displayed.
#
# To put more focus on warnings, be less verbose as default
# Use 'make V=1' to see the full commands

ifeq ("$(origin V)", "command line")
  KBUILD_VERBOSE = $(V)
endif
ifndef KBUILD_VERBOSE
  KBUILD_VERBOSE = 0
endif

ifeq ($(KBUILD_VERBOSE),1)
  quiet =
  Q =
else
  quiet=quiet_
  Q = @
endif

# If the user is running make -s (silent mode), suppress echoing of
# commands

ifneq ($(filter 4.%,$(MAKE_VERSION)),)	# make-4
ifneq ($(filter %s ,$(firstword x$(MAKEFLAGS))),)
  quiet=silent_
endif
else					# make-3.8x
ifneq ($(filter s% -s%,$(MAKEFLAGS)),)
  quiet=silent_
endif
endif

export quiet Q KBUILD_VERBOSE

# kbuild supports saving output files in a separate directory.
# To locate output files in a separate directory two syntaxes are supported.
# In both cases the working directory must be the root of the kernel src.
# 1) O=
# Use "make O=dir/to/store/output/files/"
#
# 2) Set KBUILD_OUTPUT
# Set the environment variable KBUILD_OUTPUT to point to the directory
# where the output files shall be placed.
# export KBUILD_OUTPUT=dir/to/store/output/files/
# make
#
# The O= assignment takes precedence over the KBUILD_OUTPUT environment
# variable.

# KBUILD_SRC is set on invocation of make in OBJ directory
# KBUILD_SRC is not intended to be used by the regular user (for now)
ifeq ($(KBUILD_SRC),)

# OK, Make called in directory where kernel src resides
# Do we want to locate output files in a separate directory?
ifeq ("$(origin O)", "command line")
  KBUILD_OUTPUT := $(O)
endif

# That's our default target when none is given on the command line
PHONY := _all
_all:

# Cancel implicit rules on top Makefile
$(CURDIR)/Makefile Makefile: ;

ifneq ($(words $(subst :, ,$(CURDIR))), 1)
  $(error main directory cannot contain spaces nor colons)
endif

ifneq ($(KBUILD_OUTPUT),)
# Invoke a second make in the output directory, passing relevant variables
# check that the output directory actually exists
saved-output := $(KBUILD_OUTPUT)
KBUILD_OUTPUT := $(shell mkdir -p $(KBUILD_OUTPUT) && cd $(KBUILD_OUTPUT) \
								&& /bin/pwd)
$(if $(KBUILD_OUTPUT),, \
     $(error failed to create output directory "$(saved-output)"))

PHONY += $(MAKECMDGOALS) sub-make

$(filter-out _all sub-make $(CURDIR)/Makefile, $(MAKECMDGOALS)) _all: sub-make
	@:

sub-make:
	$(Q)$(MAKE) -C $(KBUILD_OUTPUT) KBUILD_SRC=$(CURDIR) \
	-f $(CURDIR)/Makefile $(filter-out _all sub-make,$(MAKECMDGOALS))

# Leave processing to above invocation of make
skip-makefile := 1
endif # ifneq ($(KBUILD_OUTPUT),)
endif # ifeq ($(KBUILD_SRC),)

# We process the rest of the Makefile if this is the final invocation of make
ifeq ($(skip-makefile),)

# Do not print "Entering directory ...",
# but we want to display it when entering to the output directory
# so that IDEs/editors are able to understand relative filenames.
MAKEFLAGS += --no-print-directory

# Call a source code checker (by default, "sparse") as part of the
# C compilation.
#
# Use 'make C=1' to enable checking of only re-compiled files.
# Use 'make C=2' to enable checking of *all* source files, regardless
# of whether they are re-compiled or not.
#
# See the file "Documentation/sparse.txt" for more details, including
# where to get the "sparse" utility.

ifeq ("$(origin C)", "command line")
  KBUILD_CHECKSRC = $(C)
endif
ifndef KBUILD_CHECKSRC
  KBUILD_CHECKSRC = 0
endif

# Use make M=dir to specify directory of external module to build
# Old syntax make ... SUBDIRS=$PWD is still supported
# Setting the environment variable KBUILD_EXTMOD take precedence
ifdef SUBDIRS
  KBUILD_EXTMOD ?= $(SUBDIRS)
endif

ifeq ("$(origin M)", "command line")
  KBUILD_EXTMOD := $(M)
endif

# If building an external module we do not care about the all: rule
# but instead _all depend on modules
PHONY += all
ifeq ($(KBUILD_EXTMOD),)
_all: all
else
_all: modules
endif

ifeq ($(KBUILD_SRC),)
        # building in the source tree
        srctree := .
else
        ifeq ($(KBUILD_SRC)/,$(dir $(CURDIR)))
                # building in a subdirectory of the source tree
                srctree := ..
        else
                srctree := $(KBUILD_SRC)
        endif
endif
objtree		:= .
src		:= $(srctree)
obj		:= $(objtree)

VPATH		:= $(srctree)$(if $(KBUILD_EXTMOD),:$(KBUILD_EXTMOD))

export srctree objtree VPATH

# SUBARCH tells the usermode build what the underlying arch is.  That is set
# first, and if a usermode build is happening, the "ARCH=um" on the command
# line overrides the setting of ARCH below.  If a native build is happening,
# then ARCH is assigned, getting whatever value it gets normally, and
# SUBARCH is subsequently ignored.

SUBARCH := $(shell uname -m | sed -e s/i.86/x86/ -e s/x86_64/x86/ \
				  -e s/sun4u/sparc64/ \
				  -e s/arm.*/arm/ -e s/sa110/arm/ \
				  -e s/s390x/s390/ -e s/parisc64/parisc/ \
				  -e s/ppc.*/powerpc/ -e s/mips.*/mips/ \
				  -e s/sh[234].*/sh/ -e s/aarch64.*/arm64/ )

# Cross compiling and selecting different set of gcc/bin-utils
# ---------------------------------------------------------------------------
#
# When performing cross compilation for other architectures ARCH shall be set
# to the target architecture. (See arch/* for the possibilities).
# ARCH can be set during invocation of make:
# make ARCH=ia64
# Another way is to have ARCH set in the environment.
# The default ARCH is the host where make is executed.

# CROSS_COMPILE specify the prefix used for all executables used
# during compilation. Only gcc and related bin-utils executables
# are prefixed with $(CROSS_COMPILE).
# CROSS_COMPILE can be set on the command line
# make CROSS_COMPILE=ia64-linux-
# Alternatively CROSS_COMPILE can be set in the environment.
# A third alternative is to store a setting in .config so that plain
# "make" in the configured kernel build directory always uses that.
# Default value for CROSS_COMPILE is not to prefix executables
# Note: Some architectures assign CROSS_COMPILE in their arch/*/Makefile
ARCH		?= $(SUBARCH)
CROSS_COMPILE	?= $(CONFIG_CROSS_COMPILE:"%"=%)

# Architecture as present in compile.h
UTS_MACHINE 	:= $(ARCH)
SRCARCH 	:= $(ARCH)

# Additional ARCH settings for x86
ifeq ($(ARCH),i386)
        SRCARCH := x86
endif
ifeq ($(ARCH),x86_64)
        SRCARCH := x86
endif

# Additional ARCH settings for sparc
ifeq ($(ARCH),sparc32)
       SRCARCH := sparc
endif
ifeq ($(ARCH),sparc64)
       SRCARCH := sparc
endif

# Additional ARCH settings for sh
ifeq ($(ARCH),sh64)
       SRCARCH := sh
endif

# Additional ARCH settings for tile
ifeq ($(ARCH),tilepro)
       SRCARCH := tile
endif
ifeq ($(ARCH),tilegx)
       SRCARCH := tile
endif

# Where to locate arch specific headers
hdr-arch  := $(SRCARCH)

KCONFIG_CONFIG	?= .config
export KCONFIG_CONFIG

# SHELL used by kbuild
CONFIG_SHELL := $(shell if [ -x "$$BASH" ]; then echo $$BASH; \
	  else if [ -x /bin/bash ]; then echo /bin/bash; \
	  else echo sh; fi ; fi)

HOSTCC       = gcc
HOSTCXX      = g++
HOSTCFLAGS   = -Wall -Wmissing-prototypes -Wstrict-prototypes -O2 -fomit-frame-pointer -std=gnu89
HOSTCXXFLAGS = -O2

ifeq ($(shell $(HOSTCC) -v 2>&1 | grep -c "clang version"), 1)
HOSTCFLAGS  += -Wno-unused-value -Wno-unused-parameter \
		-Wno-missing-field-initializers -fno-delete-null-pointer-checks
endif

# Decide whether to build built-in, modular, or both.
# Normally, just do built-in.

KBUILD_MODULES :=
KBUILD_BUILTIN := 1

# If we have only "make modules", don't compile built-in objects.
# When we're building modules with modversions, we need to consider
# the built-in objects during the descend as well, in order to
# make sure the checksums are up to date before we record them.

ifeq ($(MAKECMDGOALS),modules)
  KBUILD_BUILTIN := $(if $(CONFIG_MODVERSIONS),1)
endif

# If we have "make <whatever> modules", compile modules
# in addition to whatever we do anyway.
# Just "make" or "make all" shall build modules as well

ifneq ($(filter all _all modules,$(MAKECMDGOALS)),)
  KBUILD_MODULES := 1
endif

ifeq ($(MAKECMDGOALS),)
  KBUILD_MODULES := 1
endif

export KBUILD_MODULES KBUILD_BUILTIN
export KBUILD_CHECKSRC KBUILD_SRC KBUILD_EXTMOD

# We need some generic definitions (do not try to remake the file).
scripts/Kbuild.include: ;
include scripts/Kbuild.include

# Make variables (CC, etc...)
AS		= $(CROSS_COMPILE)as
LD		= $(CROSS_COMPILE)ld
CC		= $(CROSS_COMPILE)gcc
CPP		= $(CC) -E
AR		= $(CROSS_COMPILE)ar
NM		= $(CROSS_COMPILE)nm
STRIP		= $(CROSS_COMPILE)strip
OBJCOPY		= $(CROSS_COMPILE)objcopy
OBJDUMP		= $(CROSS_COMPILE)objdump
AWK		= awk
GENKSYMS	= scripts/genksyms/genksyms
INSTALLKERNEL  := installkernel
DEPMOD		= /sbin/depmod
PERL		= perl
PYTHON		= python
CHECK		= sparse

CHECKFLAGS     := -D__linux__ -Dlinux -D__STDC__ -Dunix -D__unix__ \
		  -Wbitwise -Wno-return-void $(CF)
NOSTDINC_FLAGS  =
CFLAGS_MODULE   =
AFLAGS_MODULE   =
LDFLAGS_MODULE  =
CFLAGS_KERNEL	=
AFLAGS_KERNEL	=
LDFLAGS_vmlinux =
CFLAGS_GCOV	= -fprofile-arcs -ftest-coverage -fno-tree-loop-im -Wno-maybe-uninitialized
CFLAGS_KCOV	:= $(call cc-option,-fsanitize-coverage=trace-pc,)


# Use USERINCLUDE when you must reference the UAPI directories only.
USERINCLUDE    := \
		-I$(srctree)/arch/$(hdr-arch)/include/uapi \
		-I$(objtree)/arch/$(hdr-arch)/include/generated/uapi \
		-I$(srctree)/include/uapi \
		-I$(objtree)/include/generated/uapi \
                -include $(srctree)/include/linux/kconfig.h

# Use LINUXINCLUDE when you must reference the include/ directory.
# Needed to be compatible with the O= option
LINUXINCLUDE    := \
		-I$(srctree)/arch/$(hdr-arch)/include \
		-I$(objtree)/arch/$(hdr-arch)/include/generated/uapi \
		-I$(objtree)/arch/$(hdr-arch)/include/generated \
		$(if $(KBUILD_SRC), -I$(srctree)/include) \
		-I$(objtree)/include

LINUXINCLUDE	+= $(filter-out $(LINUXINCLUDE),$(USERINCLUDE))

KBUILD_CPPFLAGS := -D__KERNEL__

KBUILD_CFLAGS   := -Wall -Wundef -Wstrict-prototypes -Wno-trigraphs \
		   -fno-strict-aliasing -fno-common \
		   -Werror-implicit-function-declaration \
		   -Wno-format-security \
		   -std=gnu89 $(call cc-option,-fno-PIE)


KBUILD_AFLAGS_KERNEL :=
KBUILD_CFLAGS_KERNEL :=
KBUILD_AFLAGS   := -D__ASSEMBLY__ $(call cc-option,-fno-PIE)
KBUILD_AFLAGS_MODULE  := -DMODULE
KBUILD_CFLAGS_MODULE  := -DMODULE
KBUILD_LDFLAGS_MODULE := -T $(srctree)/scripts/module-common.lds

# Read KERNELRELEASE from include/config/kernel.release (if it exists)
KERNELRELEASE = $(shell cat include/config/kernel.release 2> /dev/null)
KERNELVERSION = $(VERSION)$(if $(PATCHLEVEL),.$(PATCHLEVEL)$(if $(SUBLEVEL),.$(SUBLEVEL)))$(EXTRAVERSION)

export VERSION PATCHLEVEL SUBLEVEL KERNELRELEASE KERNELVERSION
export ARCH SRCARCH CONFIG_SHELL HOSTCC HOSTCFLAGS CROSS_COMPILE AS LD CC
export CPP AR NM STRIP OBJCOPY OBJDUMP
export MAKE AWK GENKSYMS INSTALLKERNEL PERL PYTHON UTS_MACHINE
export HOSTCXX HOSTCXXFLAGS LDFLAGS_MODULE CHECK CHECKFLAGS

export KBUILD_CPPFLAGS NOSTDINC_FLAGS LINUXINCLUDE OBJCOPYFLAGS LDFLAGS
export KBUILD_CFLAGS CFLAGS_KERNEL CFLAGS_MODULE CFLAGS_GCOV CFLAGS_KCOV CFLAGS_KASAN CFLAGS_UBSAN
export KBUILD_AFLAGS AFLAGS_KERNEL AFLAGS_MODULE
export KBUILD_AFLAGS_MODULE KBUILD_CFLAGS_MODULE KBUILD_LDFLAGS_MODULE
export KBUILD_AFLAGS_KERNEL KBUILD_CFLAGS_KERNEL
export KBUILD_ARFLAGS

# When compiling out-of-tree modules, put MODVERDIR in the module
# tree rather than in the kernel tree. The kernel tree might
# even be read-only.
export MODVERDIR := $(if $(KBUILD_EXTMOD),$(firstword $(KBUILD_EXTMOD))/).tmp_versions

# Files to ignore in find ... statements

export RCS_FIND_IGNORE := \( -name SCCS -o -name BitKeeper -o -name .svn -o    \
			  -name CVS -o -name .pc -o -name .hg -o -name .git \) \
			  -prune -o
export RCS_TAR_IGNORE := --exclude SCCS --exclude BitKeeper --exclude .svn \
			 --exclude CVS --exclude .pc --exclude .hg --exclude .git

# ===========================================================================
# Rules shared between *config targets and build targets

# Basic helpers built in scripts/
PHONY += scripts_basic
scripts_basic:
	$(Q)$(MAKE) $(build)=scripts/basic
	$(Q)rm -f .tmp_quiet_recordmcount

# To avoid any implicit rule to kick in, define an empty command.
scripts/basic/%: scripts_basic ;

PHONY += outputmakefile
# outputmakefile generates a Makefile in the output directory, if using a
# separate output directory. This allows convenient use of make in the
# output directory.
outputmakefile:
ifneq ($(KBUILD_SRC),)
	$(Q)ln -fsn $(srctree) source
	$(Q)$(CONFIG_SHELL) $(srctree)/scripts/mkmakefile \
	    $(srctree) $(objtree) $(VERSION) $(PATCHLEVEL)
endif

# Support for using generic headers in asm-generic
PHONY += asm-generic
asm-generic:
	$(Q)$(MAKE) -f $(srctree)/scripts/Makefile.asm-generic \
	            src=asm obj=arch/$(SRCARCH)/include/generated/asm
	$(Q)$(MAKE) -f $(srctree)/scripts/Makefile.asm-generic \
	            src=uapi/asm obj=arch/$(SRCARCH)/include/generated/uapi/asm

# To make sure we do not include .config for any of the *config targets
# catch them early, and hand them over to scripts/kconfig/Makefile
# It is allowed to specify more targets when calling make, including
# mixing *config targets and build targets.
# For example 'make oldconfig all'.
# Detect when mixed targets is specified, and make a second invocation
# of make so .config is not included in this case either (for *config).

version_h := include/generated/uapi/linux/version.h
old_version_h := include/linux/version.h

no-dot-config-targets := clean mrproper distclean \
			 cscope gtags TAGS tags help% %docs check% coccicheck \
			 $(version_h) headers_% archheaders archscripts \
			 kernelversion %src-pkg

config-targets := 0
mixed-targets  := 0
dot-config     := 1

ifneq ($(filter $(no-dot-config-targets), $(MAKECMDGOALS)),)
	ifeq ($(filter-out $(no-dot-config-targets), $(MAKECMDGOALS)),)
		dot-config := 0
	endif
endif

ifeq ($(KBUILD_EXTMOD),)
        ifneq ($(filter config %config,$(MAKECMDGOALS)),)
                config-targets := 1
                ifneq ($(words $(MAKECMDGOALS)),1)
                        mixed-targets := 1
                endif
        endif
endif
# install and module_install need also be processed one by one
ifneq ($(filter install,$(MAKECMDGOALS)),)
        ifneq ($(filter modules_install,$(MAKECMDGOALS)),)
	        mixed-targets := 1
        endif
endif

ifeq ($(mixed-targets),1)
# ===========================================================================
# We're called with mixed targets (*config and build targets).
# Handle them one by one.

PHONY += $(MAKECMDGOALS) __build_one_by_one

$(filter-out __build_one_by_one, $(MAKECMDGOALS)): __build_one_by_one
	@:

__build_one_by_one:
	$(Q)set -e; \
	for i in $(MAKECMDGOALS); do \
		$(MAKE) -f $(srctree)/Makefile $$i; \
	done

else
ifeq ($(config-targets),1)
# ===========================================================================
# *config targets only - make sure prerequisites are updated, and descend
# in scripts/kconfig to make the *config target

# Read arch specific Makefile to set KBUILD_DEFCONFIG as needed.
# KBUILD_DEFCONFIG may point out an alternative default configuration
# used for 'make defconfig'
include arch/$(SRCARCH)/Makefile
export KBUILD_DEFCONFIG KBUILD_KCONFIG

config: scripts_basic outputmakefile FORCE
	$(Q)$(MAKE) $(build)=scripts/kconfig $@

%config: scripts_basic outputmakefile FORCE
	$(Q)$(MAKE) $(build)=scripts/kconfig $@

else
# ===========================================================================
# Build targets only - this includes vmlinux, arch specific targets, clean
# targets and others. In general all targets except *config targets.

ifeq ($(KBUILD_EXTMOD),)
# Additional helpers built in scripts/
# Carefully list dependencies so we do not try to build scripts twice
# in parallel
PHONY += scripts
scripts: scripts_basic include/config/auto.conf include/config/tristate.conf \
	 asm-generic gcc-plugins
	$(Q)$(MAKE) $(build)=$(@)

# Objects we will link into vmlinux / subdirs we need to visit
init-y		:= init/
drivers-y	:= drivers/ sound/ firmware/
net-y		:= net/
libs-y		:= lib/
core-y		:= usr/
virt-y		:= virt/
endif # KBUILD_EXTMOD

ifeq ($(dot-config),1)
# Read in config
-include include/config/auto.conf

ifeq ($(KBUILD_EXTMOD),)
# Read in dependencies to all Kconfig* files, make sure to run
# oldconfig if changes are detected.
-include include/config/auto.conf.cmd

# To avoid any implicit rule to kick in, define an empty command
$(KCONFIG_CONFIG) include/config/auto.conf.cmd: ;

# If .config is newer than include/config/auto.conf, someone tinkered
# with it and forgot to run make oldconfig.
# if auto.conf.cmd is missing then we are probably in a cleaned tree so
# we execute the config step to be sure to catch updated Kconfig files
include/config/%.conf: $(KCONFIG_CONFIG) include/config/auto.conf.cmd
	$(Q)$(MAKE) -f $(srctree)/Makefile silentoldconfig
else
# external modules needs include/generated/autoconf.h and include/config/auto.conf
# but do not care if they are up-to-date. Use auto.conf to trigger the test
PHONY += include/config/auto.conf

include/config/auto.conf:
	$(Q)test -e include/generated/autoconf.h -a -e $@ || (		\
	echo >&2;							\
	echo >&2 "  ERROR: Kernel configuration is invalid.";		\
	echo >&2 "         include/generated/autoconf.h or $@ are missing.";\
	echo >&2 "         Run 'make oldconfig && make prepare' on kernel src to fix it.";	\
	echo >&2 ;							\
	/bin/false)

endif # KBUILD_EXTMOD

else
# Dummy target needed, because used as prerequisite
include/config/auto.conf: ;
endif # $(dot-config)

# For the kernel to actually contain only the needed exported symbols,
# we have to build modules as well to determine what those symbols are.
# (this can be evaluated only once include/config/auto.conf has been included)
ifdef CONFIG_TRIM_UNUSED_KSYMS
  KBUILD_MODULES := 1
endif

# The all: target is the default when no target is given on the
# command line.
# This allow a user to issue only 'make' to build a kernel including modules
# Defaults to vmlinux, but the arch makefile usually adds further targets
all: vmlinux

# The arch Makefile can set ARCH_{CPP,A,C}FLAGS to override the default
# values of the respective KBUILD_* variables
ARCH_CPPFLAGS :=
ARCH_AFLAGS :=
ARCH_CFLAGS :=
include arch/$(SRCARCH)/Makefile

KBUILD_CFLAGS	+= $(call cc-option,-fno-delete-null-pointer-checks,)
KBUILD_CFLAGS	+= $(call cc-disable-warning,frame-address,)

ifdef CONFIG_LD_DEAD_CODE_DATA_ELIMINATION
KBUILD_CFLAGS	+= $(call cc-option,-ffunction-sections,)
KBUILD_CFLAGS	+= $(call cc-option,-fdata-sections,)
endif

ifdef CONFIG_CC_OPTIMIZE_FOR_SIZE
KBUILD_CFLAGS	+= -Os $(call cc-disable-warning,maybe-uninitialized,)
else
ifdef CONFIG_PROFILE_ALL_BRANCHES
KBUILD_CFLAGS	+= -O2 $(call cc-disable-warning,maybe-uninitialized,)
else
KBUILD_CFLAGS   += -O2
endif
endif

KBUILD_CFLAGS += $(call cc-ifversion, -lt, 0409, \
			$(call cc-disable-warning,maybe-uninitialized,))

# Tell gcc to never replace conditional load with a non-conditional one
KBUILD_CFLAGS	+= $(call cc-option,--param=allow-store-data-races=0)

include scripts/Makefile.gcc-plugins

ifdef CONFIG_READABLE_ASM
# Disable optimizations that make assembler listings hard to read.
# reorder blocks reorders the control in the function
# ipa clone creates specialized cloned functions
# partial inlining inlines only parts of functions
KBUILD_CFLAGS += $(call cc-option,-fno-reorder-blocks,) \
                 $(call cc-option,-fno-ipa-cp-clone,) \
                 $(call cc-option,-fno-partial-inlining)
endif

ifneq ($(CONFIG_FRAME_WARN),0)
KBUILD_CFLAGS += $(call cc-option,-Wframe-larger-than=${CONFIG_FRAME_WARN})
endif

# This selects the stack protector compiler flag. Testing it is delayed
# until after .config has been reprocessed, in the prepare-compiler-check
# target.
ifdef CONFIG_CC_STACKPROTECTOR_REGULAR
  stackp-flag := -fstack-protector
  stackp-name := REGULAR
else
ifdef CONFIG_CC_STACKPROTECTOR_STRONG
  stackp-flag := -fstack-protector-strong
  stackp-name := STRONG
else
  # Force off for distro compilers that enable stack protector by default.
  stackp-flag := $(call cc-option, -fno-stack-protector)
endif
endif
# Find arch-specific stack protector compiler sanity-checking script.
ifdef CONFIG_CC_STACKPROTECTOR
  stackp-path := $(srctree)/scripts/gcc-$(SRCARCH)_$(BITS)-has-stack-protector.sh
  stackp-check := $(wildcard $(stackp-path))
endif
KBUILD_CFLAGS += $(stackp-flag)

ifeq ($(cc-name),clang)
KBUILD_CPPFLAGS += $(call cc-option,-Qunused-arguments,)
KBUILD_CPPFLAGS += $(call cc-option,-Wno-unknown-warning-option,)
KBUILD_CFLAGS += $(call cc-disable-warning, unused-variable)
KBUILD_CFLAGS += $(call cc-disable-warning, format-invalid-specifier)
KBUILD_CFLAGS += $(call cc-disable-warning, gnu)
# Quiet clang warning: comparison of unsigned expression < 0 is always false
KBUILD_CFLAGS += $(call cc-disable-warning, tautological-compare)
# CLANG uses a _MergedGlobals as optimization, but this breaks modpost, as the
# source of a reference will be _MergedGlobals and not on of the whitelisted names.
# See modpost pattern 2
KBUILD_CFLAGS += $(call cc-option, -mno-global-merge,)
KBUILD_CFLAGS += $(call cc-option, -fcatch-undefined-behavior)
else

# These warnings generated too much noise in a regular build.
# Use make W=1 to enable them (see scripts/Makefile.build)
KBUILD_CFLAGS += $(call cc-disable-warning, unused-but-set-variable)
KBUILD_CFLAGS += $(call cc-disable-warning, unused-const-variable)
endif

ifdef CONFIG_FRAME_POINTER
KBUILD_CFLAGS	+= -fno-omit-frame-pointer -fno-optimize-sibling-calls
else
# Some targets (ARM with Thumb2, for example), can't be built with frame
# pointers.  For those, we don't have FUNCTION_TRACER automatically
# select FRAME_POINTER.  However, FUNCTION_TRACER adds -pg, and this is
# incompatible with -fomit-frame-pointer with current GCC, so we don't use
# -fomit-frame-pointer with FUNCTION_TRACER.
ifndef CONFIG_FUNCTION_TRACER
KBUILD_CFLAGS	+= -fomit-frame-pointer
endif
endif

KBUILD_CFLAGS   += $(call cc-option, -fno-var-tracking-assignments)

ifdef CONFIG_DEBUG_INFO
ifdef CONFIG_DEBUG_INFO_SPLIT
KBUILD_CFLAGS   += $(call cc-option, -gsplit-dwarf, -g)
else
KBUILD_CFLAGS	+= -g
endif
KBUILD_AFLAGS	+= -Wa,-gdwarf-2
endif
ifdef CONFIG_DEBUG_INFO_DWARF4
KBUILD_CFLAGS	+= $(call cc-option, -gdwarf-4,)
endif

ifdef CONFIG_DEBUG_INFO_REDUCED
KBUILD_CFLAGS 	+= $(call cc-option, -femit-struct-debug-baseonly) \
		   $(call cc-option,-fno-var-tracking)
endif

ifdef CONFIG_FUNCTION_TRACER
ifndef CC_FLAGS_FTRACE
CC_FLAGS_FTRACE := -pg
endif
export CC_FLAGS_FTRACE
ifdef CONFIG_HAVE_FENTRY
CC_USING_FENTRY	:= $(call cc-option, -mfentry -DCC_USING_FENTRY)
endif
KBUILD_CFLAGS	+= $(CC_FLAGS_FTRACE) $(CC_USING_FENTRY)
KBUILD_AFLAGS	+= $(CC_USING_FENTRY)
ifdef CONFIG_DYNAMIC_FTRACE
	ifdef CONFIG_HAVE_C_RECORDMCOUNT
		BUILD_C_RECORDMCOUNT := y
		export BUILD_C_RECORDMCOUNT
	endif
endif
endif

# We trigger additional mismatches with less inlining
ifdef CONFIG_DEBUG_SECTION_MISMATCH
KBUILD_CFLAGS += $(call cc-option, -fno-inline-functions-called-once)
endif

# arch Makefile may override CC so keep this after arch Makefile is included
NOSTDINC_FLAGS += -nostdinc -isystem $(shell $(CC) -print-file-name=include)
CHECKFLAGS     += $(NOSTDINC_FLAGS)

# warn about C99 declaration after statement
KBUILD_CFLAGS += $(call cc-option,-Wdeclaration-after-statement,)

# disable pointer signed / unsigned warnings in gcc 4.0
KBUILD_CFLAGS += $(call cc-disable-warning, pointer-sign)

# disable invalid "can't wrap" optimizations for signed / pointers
KBUILD_CFLAGS	+= $(call cc-option,-fno-strict-overflow)

# conserve stack if available
KBUILD_CFLAGS   += $(call cc-option,-fconserve-stack)

# disallow errors like 'EXPORT_GPL(foo);' with missing header
KBUILD_CFLAGS   += $(call cc-option,-Werror=implicit-int)

# require functions to have arguments in prototypes, not empty 'int foo()'
KBUILD_CFLAGS   += $(call cc-option,-Werror=strict-prototypes)

# Prohibit date/time macros, which would make the build non-deterministic
KBUILD_CFLAGS   += $(call cc-option,-Werror=date-time)

# enforce correct pointer usage
KBUILD_CFLAGS   += $(call cc-option,-Werror=incompatible-pointer-types)

# use the deterministic mode of AR if available
KBUILD_ARFLAGS := $(call ar-option,D)

# check for 'asm goto'
ifeq ($(shell $(CONFIG_SHELL) $(srctree)/scripts/gcc-goto.sh $(CC)), y)
	KBUILD_CFLAGS += -DCC_HAVE_ASM_GOTO
	KBUILD_AFLAGS += -DCC_HAVE_ASM_GOTO
endif

include scripts/Makefile.kasan
include scripts/Makefile.extrawarn
include scripts/Makefile.ubsan

# Add any arch overrides and user supplied CPPFLAGS, AFLAGS and CFLAGS as the
# last assignments
KBUILD_CPPFLAGS += $(ARCH_CPPFLAGS) $(KCPPFLAGS)
KBUILD_AFLAGS   += $(ARCH_AFLAGS)   $(KAFLAGS)
KBUILD_CFLAGS   += $(ARCH_CFLAGS)   $(KCFLAGS)

# Use --build-id when available.
LDFLAGS_BUILD_ID = $(patsubst -Wl$(comma)%,%,\
			      $(call cc-ldoption, -Wl$(comma)--build-id,))
KBUILD_LDFLAGS_MODULE += $(LDFLAGS_BUILD_ID)
LDFLAGS_vmlinux += $(LDFLAGS_BUILD_ID)

ifdef CONFIG_LD_DEAD_CODE_DATA_ELIMINATION
LDFLAGS_vmlinux	+= $(call ld-option, --gc-sections,)
endif

ifeq ($(CONFIG_STRIP_ASM_SYMS),y)
LDFLAGS_vmlinux	+= $(call ld-option, -X,)
endif

# Default kernel image to build when no specific target is given.
# KBUILD_IMAGE may be overruled on the command line or
# set in the environment
# Also any assignments in arch/$(ARCH)/Makefile take precedence over
# this default value
export KBUILD_IMAGE ?= vmlinux

#
# INSTALL_PATH specifies where to place the updated kernel and system map
# images. Default is /boot, but you can set it to other values
export	INSTALL_PATH ?= /boot

#
# INSTALL_DTBS_PATH specifies a prefix for relocations required by build roots.
# Like INSTALL_MOD_PATH, it isn't defined in the Makefile, but can be passed as
# an argument if needed. Otherwise it defaults to the kernel install path
#
export INSTALL_DTBS_PATH ?= $(INSTALL_PATH)/dtbs/$(KERNELRELEASE)

#
# INSTALL_MOD_PATH specifies a prefix to MODLIB for module directory
# relocations required by build roots.  This is not defined in the
# makefile but the argument can be passed to make if needed.
#

MODLIB	= $(INSTALL_MOD_PATH)/lib/modules/$(KERNELRELEASE)
export MODLIB

#
# INSTALL_MOD_STRIP, if defined, will cause modules to be
# stripped after they are installed.  If INSTALL_MOD_STRIP is '1', then
# the default option --strip-debug will be used.  Otherwise,
# INSTALL_MOD_STRIP value will be used as the options to the strip command.

ifdef INSTALL_MOD_STRIP
ifeq ($(INSTALL_MOD_STRIP),1)
mod_strip_cmd = $(STRIP) --strip-debug
else
mod_strip_cmd = $(STRIP) $(INSTALL_MOD_STRIP)
endif # INSTALL_MOD_STRIP=1
else
mod_strip_cmd = true
endif # INSTALL_MOD_STRIP
export mod_strip_cmd

# CONFIG_MODULE_COMPRESS, if defined, will cause module to be compressed
# after they are installed in agreement with CONFIG_MODULE_COMPRESS_GZIP
# or CONFIG_MODULE_COMPRESS_XZ.

mod_compress_cmd = true
ifdef CONFIG_MODULE_COMPRESS
  ifdef CONFIG_MODULE_COMPRESS_GZIP
    mod_compress_cmd = gzip -n -f
  endif # CONFIG_MODULE_COMPRESS_GZIP
  ifdef CONFIG_MODULE_COMPRESS_XZ
    mod_compress_cmd = xz -f
  endif # CONFIG_MODULE_COMPRESS_XZ
endif # CONFIG_MODULE_COMPRESS
export mod_compress_cmd

# Select initial ramdisk compression format, default is gzip(1).
# This shall be used by the dracut(8) tool while creating an initramfs image.
#
INITRD_COMPRESS-y                  := gzip
INITRD_COMPRESS-$(CONFIG_RD_BZIP2) := bzip2
INITRD_COMPRESS-$(CONFIG_RD_LZMA)  := lzma
INITRD_COMPRESS-$(CONFIG_RD_XZ)    := xz
INITRD_COMPRESS-$(CONFIG_RD_LZO)   := lzo
INITRD_COMPRESS-$(CONFIG_RD_LZ4)   := lz4
# do not export INITRD_COMPRESS, since we didn't actually
# choose a sane default compression above.
# export INITRD_COMPRESS := $(INITRD_COMPRESS-y)

ifdef CONFIG_MODULE_SIG_ALL
$(eval $(call config_filename,MODULE_SIG_KEY))

mod_sign_cmd = scripts/sign-file $(CONFIG_MODULE_SIG_HASH) $(MODULE_SIG_KEY_SRCPREFIX)$(CONFIG_MODULE_SIG_KEY) certs/signing_key.x509
else
mod_sign_cmd = true
endif
export mod_sign_cmd


ifeq ($(KBUILD_EXTMOD),)
core-y		+= kernel/ certs/ mm/ fs/ ipc/ security/ crypto/ block/

vmlinux-dirs	:= $(patsubst %/,%,$(filter %/, $(init-y) $(init-m) \
		     $(core-y) $(core-m) $(drivers-y) $(drivers-m) \
		     $(net-y) $(net-m) $(libs-y) $(libs-m) $(virt-y)))

vmlinux-alldirs	:= $(sort $(vmlinux-dirs) $(patsubst %/,%,$(filter %/, \
		     $(init-) $(core-) $(drivers-) $(net-) $(libs-) $(virt-))))

init-y		:= $(patsubst %/, %/built-in.o, $(init-y))
core-y		:= $(patsubst %/, %/built-in.o, $(core-y))
drivers-y	:= $(patsubst %/, %/built-in.o, $(drivers-y))
net-y		:= $(patsubst %/, %/built-in.o, $(net-y))
libs-y1		:= $(patsubst %/, %/lib.a, $(libs-y))
libs-y2		:= $(patsubst %/, %/built-in.o, $(libs-y))
libs-y		:= $(libs-y1) $(libs-y2)
virt-y		:= $(patsubst %/, %/built-in.o, $(virt-y))

# Externally visible symbols (used by link-vmlinux.sh)
export KBUILD_VMLINUX_INIT := $(head-y) $(init-y)
export KBUILD_VMLINUX_MAIN := $(core-y) $(libs-y) $(drivers-y) $(net-y) $(virt-y)
export KBUILD_LDS          := arch/$(SRCARCH)/kernel/vmlinux.lds
export LDFLAGS_vmlinux
# used by scripts/pacmage/Makefile
export KBUILD_ALLDIRS := $(sort $(filter-out arch/%,$(vmlinux-alldirs)) arch Documentation include samples scripts tools)

vmlinux-deps := $(KBUILD_LDS) $(KBUILD_VMLINUX_INIT) $(KBUILD_VMLINUX_MAIN)

# Include targets which we want to execute sequentially if the rest of the
# kernel build went well. If CONFIG_TRIM_UNUSED_KSYMS is set, this might be
# evaluated more than once.
PHONY += vmlinux_prereq
vmlinux_prereq: $(vmlinux-deps) FORCE
ifdef CONFIG_HEADERS_CHECK
	$(Q)$(MAKE) -f $(srctree)/Makefile headers_check
endif
ifdef CONFIG_GDB_SCRIPTS
	$(Q)ln -fsn `cd $(srctree) && /bin/pwd`/scripts/gdb/vmlinux-gdb.py
endif
ifdef CONFIG_TRIM_UNUSED_KSYMS
	$(Q)$(CONFIG_SHELL) $(srctree)/scripts/adjust_autoksyms.sh \
	  "$(MAKE) -f $(srctree)/Makefile vmlinux"
endif

# standalone target for easier testing
include/generated/autoksyms.h: FORCE
	$(Q)$(CONFIG_SHELL) $(srctree)/scripts/adjust_autoksyms.sh true

ARCH_POSTLINK := $(wildcard $(srctree)/arch/$(SRCARCH)/Makefile.postlink)

# Final link of vmlinux with optional arch pass after final link
    cmd_link-vmlinux =                                                 \
	$(CONFIG_SHELL) $< $(LD) $(LDFLAGS) $(LDFLAGS_vmlinux) ;       \
	$(if $(ARCH_POSTLINK), $(MAKE) -f $(ARCH_POSTLINK) $@, true)

vmlinux: scripts/link-vmlinux.sh vmlinux_prereq $(vmlinux-deps) FORCE
	+$(call if_changed,link-vmlinux)

# Build samples along the rest of the kernel
ifdef CONFIG_SAMPLES
vmlinux-dirs += samples
endif

# The actual objects are generated when descending,
# make sure no implicit rule kicks in
$(sort $(vmlinux-deps)): $(vmlinux-dirs) ;

# Handle descending into subdirectories listed in $(vmlinux-dirs)
# Preset locale variables to speed up the build process. Limit locale
# tweaks to this spot to avoid wrong language settings when running
# make menuconfig etc.
# Error messages still appears in the original language

PHONY += $(vmlinux-dirs)
$(vmlinux-dirs): prepare scripts
	$(Q)$(MAKE) $(build)=$@

define filechk_kernel.release
	echo "$(KERNELVERSION)$$($(CONFIG_SHELL) $(srctree)/scripts/setlocalversion $(srctree))"
endef

# Store (new) KERNELRELEASE string in include/config/kernel.release
include/config/kernel.release: include/config/auto.conf FORCE
	$(call filechk,kernel.release)


# Things we need to do before we recursively start building the kernel
# or the modules are listed in "prepare".
# A multi level approach is used. prepareN is processed before prepareN-1.
# archprepare is used in arch Makefiles and when processed asm symlink,
# version.h and scripts_basic is processed / created.

# Listed in dependency order
PHONY += prepare archprepare prepare0 prepare1 prepare2 prepare3

# prepare3 is used to check if we are building in a separate output directory,
# and if so do:
# 1) Check that make has not been executed in the kernel src $(srctree)
prepare3: include/config/kernel.release
ifneq ($(KBUILD_SRC),)
	@$(kecho) '  Using $(srctree) as source for kernel'
	$(Q)if [ -f $(srctree)/.config -o -d $(srctree)/include/config ]; then \
		echo >&2 "  $(srctree) is not clean, please run 'make mrproper'"; \
		echo >&2 "  in the '$(srctree)' directory.";\
		/bin/false; \
	fi;
endif

# prepare2 creates a makefile if using a separate output directory.
# From this point forward, .config has been reprocessed, so any rules
# that need to depend on updated CONFIG_* values can be checked here.
prepare2: prepare3 prepare-compiler-check outputmakefile asm-generic

prepare1: prepare2 $(version_h) include/generated/utsrelease.h \
                   include/config/auto.conf
	$(cmd_crmodverdir)

archprepare: archheaders archscripts prepare1 scripts_basic

prepare0: archprepare gcc-plugins
	$(Q)$(MAKE) $(build)=.

# All the preparing..
prepare: prepare0 prepare-objtool

ifdef CONFIG_STACK_VALIDATION
  has_libelf := $(call try-run,\
		echo "int main() {}" | $(HOSTCC) -xc -o /dev/null -lelf -,1,0)
  ifeq ($(has_libelf),1)
    objtool_target := tools/objtool FORCE
  else
    $(warning "Cannot use CONFIG_STACK_VALIDATION, please install libelf-dev, libelf-devel or elfutils-libelf-devel")
    SKIP_STACK_VALIDATION := 1
    export SKIP_STACK_VALIDATION
  endif
endif

PHONY += prepare-objtool
prepare-objtool: $(objtool_target)

# Check for CONFIG flags that require compiler support. Abort the build
# after .config has been processed, but before the kernel build starts.
#
# For security-sensitive CONFIG options, we don't want to fallback and/or
# silently change which compiler flags will be used, since that leads to
# producing kernels with different security feature characteristics
# depending on the compiler used. (For example, "But I selected
# CC_STACKPROTECTOR_STRONG! Why did it build with _REGULAR?!")
PHONY += prepare-compiler-check
prepare-compiler-check: FORCE
# Make sure compiler supports requested stack protector flag.
ifdef stackp-name
  ifeq ($(call cc-option, $(stackp-flag)),)
	@echo Cannot use CONFIG_CC_STACKPROTECTOR_$(stackp-name): \
		  $(stackp-flag) not supported by compiler >&2 && exit 1
  endif
endif
# Make sure compiler does not have buggy stack-protector support.
ifdef stackp-check
  ifneq ($(shell $(CONFIG_SHELL) $(stackp-check) $(CC) $(KBUILD_CPPFLAGS) $(biarch)),y)
	@echo Cannot use CONFIG_CC_STACKPROTECTOR_$(stackp-name): \
                  $(stackp-flag) available but compiler is broken >&2 && exit 1
  endif
endif
	@:

# Generate some files
# ---------------------------------------------------------------------------

# KERNELRELEASE can change from a few different places, meaning version.h
# needs to be updated, so this check is forced on all builds

uts_len := 64
define filechk_utsrelease.h
	if [ `echo -n "$(KERNELRELEASE)" | wc -c ` -gt $(uts_len) ]; then \
	  echo '"$(KERNELRELEASE)" exceeds $(uts_len) characters' >&2;    \
	  exit 1;                                                         \
	fi;                                                               \
	(echo \#define UTS_RELEASE \"$(KERNELRELEASE)\";)
endef

define filechk_version.h
	(echo \#define LINUX_VERSION_CODE $(shell                         \
	expr $(VERSION) \* 65536 + 0$(PATCHLEVEL) \* 256 + 0$(SUBLEVEL)); \
	echo '#define KERNEL_VERSION(a,b,c) (((a) << 16) + ((b) << 8) + (c))';)
endef

$(version_h): $(srctree)/Makefile FORCE
	$(call filechk,version.h)
	$(Q)rm -f $(old_version_h)

include/generated/utsrelease.h: include/config/kernel.release FORCE
	$(call filechk,utsrelease.h)

PHONY += headerdep
headerdep:
	$(Q)find $(srctree)/include/ -name '*.h' | xargs --max-args 1 \
	$(srctree)/scripts/headerdep.pl -I$(srctree)/include

# ---------------------------------------------------------------------------
# Firmware install
INSTALL_FW_PATH=$(INSTALL_MOD_PATH)/lib/firmware
export INSTALL_FW_PATH

PHONY += firmware_install
firmware_install:
	@mkdir -p $(objtree)/firmware
	$(Q)$(MAKE) -f $(srctree)/scripts/Makefile.fwinst obj=firmware __fw_install

# ---------------------------------------------------------------------------
# Kernel headers

#Default location for installed headers
export INSTALL_HDR_PATH = $(objtree)/usr

# If we do an all arch process set dst to asm-$(hdr-arch)
hdr-dst = $(if $(KBUILD_HEADERS), dst=include/asm-$(hdr-arch), dst=include/asm)

PHONY += archheaders
archheaders:

PHONY += archscripts
archscripts:

PHONY += __headers
__headers: $(version_h) scripts_basic asm-generic archheaders archscripts
	$(Q)$(MAKE) $(build)=scripts build_unifdef

PHONY += headers_install_all
headers_install_all:
	$(Q)$(CONFIG_SHELL) $(srctree)/scripts/headers.sh install

PHONY += headers_install
headers_install: __headers
	$(if $(wildcard $(srctree)/arch/$(hdr-arch)/include/uapi/asm/Kbuild),, \
	  $(error Headers not exportable for the $(SRCARCH) architecture))
	$(Q)$(MAKE) $(hdr-inst)=include/uapi
	$(Q)$(MAKE) $(hdr-inst)=arch/$(hdr-arch)/include/uapi/asm $(hdr-dst)

PHONY += headers_check_all
headers_check_all: headers_install_all
	$(Q)$(CONFIG_SHELL) $(srctree)/scripts/headers.sh check

PHONY += headers_check
headers_check: headers_install
	$(Q)$(MAKE) $(hdr-inst)=include/uapi HDRCHECK=1
	$(Q)$(MAKE) $(hdr-inst)=arch/$(hdr-arch)/include/uapi/asm $(hdr-dst) HDRCHECK=1

# ---------------------------------------------------------------------------
# Kernel selftest

PHONY += kselftest
kselftest:
	$(Q)$(MAKE) -C tools/testing/selftests run_tests

kselftest-clean:
	$(Q)$(MAKE) -C tools/testing/selftests clean

PHONY += kselftest-merge
kselftest-merge:
	$(if $(wildcard $(objtree)/.config),, $(error No .config exists, config your kernel first!))
	$(Q)$(CONFIG_SHELL) $(srctree)/scripts/kconfig/merge_config.sh \
		-m $(objtree)/.config \
		$(srctree)/tools/testing/selftests/*/config
	+$(Q)$(MAKE) -f $(srctree)/Makefile olddefconfig

# ---------------------------------------------------------------------------
# Modules

ifdef CONFIG_MODULES

# By default, build modules as well

all: modules

# Build modules
#
# A module can be listed more than once in obj-m resulting in
# duplicate lines in modules.order files.  Those are removed
# using awk while concatenating to the final file.

PHONY += modules
modules: $(vmlinux-dirs) $(if $(KBUILD_BUILTIN),vmlinux) modules.builtin
	$(Q)$(AWK) '!x[$$0]++' $(vmlinux-dirs:%=$(objtree)/%/modules.order) > $(objtree)/modules.order
	@$(kecho) '  Building modules, stage 2.';
	$(Q)$(MAKE) -f $(srctree)/scripts/Makefile.modpost
	$(Q)$(MAKE) -f $(srctree)/scripts/Makefile.fwinst obj=firmware __fw_modbuild

modules.builtin: $(vmlinux-dirs:%=%/modules.builtin)
	$(Q)$(AWK) '!x[$$0]++' $^ > $(objtree)/modules.builtin

%/modules.builtin: include/config/auto.conf
	$(Q)$(MAKE) $(modbuiltin)=$*


# Target to prepare building external modules
PHONY += modules_prepare
modules_prepare: prepare scripts

# Target to install modules
PHONY += modules_install
modules_install: _modinst_ _modinst_post

PHONY += _modinst_
_modinst_:
	@rm -rf $(MODLIB)/kernel
	@rm -f $(MODLIB)/source
	@mkdir -p $(MODLIB)/kernel
	@ln -s `cd $(srctree) && /bin/pwd` $(MODLIB)/source
	@if [ ! $(objtree) -ef  $(MODLIB)/build ]; then \
		rm -f $(MODLIB)/build ; \
		ln -s $(CURDIR) $(MODLIB)/build ; \
	fi
	@cp -f $(objtree)/modules.order $(MODLIB)/
	@cp -f $(objtree)/modules.builtin $(MODLIB)/
	$(Q)$(MAKE) -f $(srctree)/scripts/Makefile.modinst

# This depmod is only for convenience to give the initial
# boot a modules.dep even before / is mounted read-write.  However the
# boot script depmod is the master version.
PHONY += _modinst_post
_modinst_post: _modinst_
	$(Q)$(MAKE) -f $(srctree)/scripts/Makefile.fwinst obj=firmware __fw_modinst
	$(call cmd,depmod)

ifeq ($(CONFIG_MODULE_SIG), y)
PHONY += modules_sign
modules_sign:
	$(Q)$(MAKE) -f $(srctree)/scripts/Makefile.modsign
endif

else # CONFIG_MODULES

# Modules not configured
# ---------------------------------------------------------------------------

PHONY += modules modules_install
modules modules_install:
	@echo >&2
	@echo >&2 "The present kernel configuration has modules disabled."
	@echo >&2 "Type 'make config' and enable loadable module support."
	@echo >&2 "Then build a kernel with module support enabled."
	@echo >&2
	@exit 1

endif # CONFIG_MODULES

###
# Cleaning is done on three levels.
# make clean     Delete most generated files
#                Leave enough to build external modules
# make mrproper  Delete the current configuration, and all generated files
# make distclean Remove editor backup files, patch leftover files and the like

# Directories & files removed with 'make clean'
CLEAN_DIRS  += $(MODVERDIR)

# Directories & files removed with 'make mrproper'
MRPROPER_DIRS  += include/config usr/include include/generated          \
		  arch/*/include/generated .tmp_objdiff
MRPROPER_FILES += .config .config.old .version .old_version \
		  Module.symvers tags TAGS cscope* GPATH GTAGS GRTAGS GSYMS \
		  signing_key.pem signing_key.priv signing_key.x509	\
		  x509.genkey extra_certificates signing_key.x509.keyid	\
		  signing_key.x509.signer vmlinux-gdb.py

# clean - Delete most, but leave enough to build external modules
#
clean: rm-dirs  := $(CLEAN_DIRS)
clean: rm-files := $(CLEAN_FILES)
clean-dirs      := $(addprefix _clean_, . $(vmlinux-alldirs) Documentation samples)

PHONY += $(clean-dirs) clean archclean vmlinuxclean
$(clean-dirs):
	$(Q)$(MAKE) $(clean)=$(patsubst _clean_%,%,$@)

vmlinuxclean:
	$(Q)$(CONFIG_SHELL) $(srctree)/scripts/link-vmlinux.sh clean
	$(Q)$(if $(ARCH_POSTLINK), $(MAKE) -f $(ARCH_POSTLINK) clean)

clean: archclean vmlinuxclean

# mrproper - Delete all generated files, including .config
#
mrproper: rm-dirs  := $(wildcard $(MRPROPER_DIRS))
mrproper: rm-files := $(wildcard $(MRPROPER_FILES))
mrproper-dirs      := $(addprefix _mrproper_,Documentation/DocBook scripts)

PHONY += $(mrproper-dirs) mrproper archmrproper
$(mrproper-dirs):
	$(Q)$(MAKE) $(clean)=$(patsubst _mrproper_%,%,$@)

mrproper: clean archmrproper $(mrproper-dirs)
	$(call cmd,rmdirs)
	$(call cmd,rmfiles)

# distclean
#
PHONY += distclean

distclean: mrproper
	@find $(srctree) $(RCS_FIND_IGNORE) \
		\( -name '*.orig' -o -name '*.rej' -o -name '*~' \
		-o -name '*.bak' -o -name '#*#' -o -name '.*.orig' \
		-o -name '.*.rej' -o -name '*%'  -o -name 'core' \) \
		-type f -print | xargs rm -f


# Packaging of the kernel to various formats
# ---------------------------------------------------------------------------
# rpm target kept for backward compatibility
package-dir	:= scripts/package

%src-pkg: FORCE
	$(Q)$(MAKE) $(build)=$(package-dir) $@
%pkg: include/config/kernel.release FORCE
	$(Q)$(MAKE) $(build)=$(package-dir) $@
rpm: include/config/kernel.release FORCE
	$(Q)$(MAKE) $(build)=$(package-dir) $@


# Brief documentation of the typical targets used
# ---------------------------------------------------------------------------

boards := $(wildcard $(srctree)/arch/$(SRCARCH)/configs/*_defconfig)
boards := $(sort $(notdir $(boards)))
board-dirs := $(dir $(wildcard $(srctree)/arch/$(SRCARCH)/configs/*/*_defconfig))
board-dirs := $(sort $(notdir $(board-dirs:/=)))

PHONY += help
help:
	@echo  'Cleaning targets:'
	@echo  '  clean		  - Remove most generated files but keep the config and'
	@echo  '                    enough build support to build external modules'
	@echo  '  mrproper	  - Remove all generated files + config + various backup files'
	@echo  '  distclean	  - mrproper + remove editor backup and patch files'
	@echo  ''
	@echo  'Configuration targets:'
	@$(MAKE) -f $(srctree)/scripts/kconfig/Makefile help
	@echo  ''
	@echo  'Other generic targets:'
	@echo  '  all		  - Build all targets marked with [*]'
	@echo  '* vmlinux	  - Build the bare kernel'
	@echo  '* modules	  - Build all modules'
	@echo  '  modules_install - Install all modules to INSTALL_MOD_PATH (default: /)'
	@echo  '  firmware_install- Install all firmware to INSTALL_FW_PATH'
	@echo  '                    (default: $$(INSTALL_MOD_PATH)/lib/firmware)'
	@echo  '  dir/            - Build all files in dir and below'
	@echo  '  dir/file.[ois]  - Build specified target only'
	@echo  '  dir/file.lst    - Build specified mixed source/assembly target only'
	@echo  '                    (requires a recent binutils and recent build (System.map))'
	@echo  '  dir/file.ko     - Build module including final link'
	@echo  '  modules_prepare - Set up for building external modules'
	@echo  '  tags/TAGS	  - Generate tags file for editors'
	@echo  '  cscope	  - Generate cscope index'
	@echo  '  gtags           - Generate GNU GLOBAL index'
	@echo  '  kernelrelease	  - Output the release version string (use with make -s)'
	@echo  '  kernelversion	  - Output the version stored in Makefile (use with make -s)'
	@echo  '  image_name	  - Output the image name (use with make -s)'
	@echo  '  headers_install - Install sanitised kernel headers to INSTALL_HDR_PATH'; \
	 echo  '                    (default: $(INSTALL_HDR_PATH))'; \
	 echo  ''
	@echo  'Static analysers'
	@echo  '  checkstack      - Generate a list of stack hogs'
	@echo  '  namespacecheck  - Name space analysis on compiled kernel'
	@echo  '  versioncheck    - Sanity check on version.h usage'
	@echo  '  includecheck    - Check for duplicate included header files'
	@echo  '  export_report   - List the usages of all exported symbols'
	@echo  '  headers_check   - Sanity check on exported headers'
	@echo  '  headerdep       - Detect inclusion cycles in headers'
	@$(MAKE) -f $(srctree)/scripts/Makefile.help checker-help
	@echo  ''
	@echo  'Kernel selftest'
	@echo  '  kselftest       - Build and run kernel selftest (run as root)'
	@echo  '                    Build, install, and boot kernel before'
	@echo  '                    running kselftest on it'
	@echo  '  kselftest-clean - Remove all generated kselftest files'
	@echo  '  kselftest-merge - Merge all the config dependencies of kselftest to existed'
	@echo  '                    .config.'
	@echo  ''
	@echo  'Kernel packaging:'
	@$(MAKE) $(build)=$(package-dir) help
	@echo  ''
	@echo  'Documentation targets:'
	@$(MAKE) -f $(srctree)/Documentation/Makefile.sphinx dochelp
	@echo  ''
	@$(MAKE) -f $(srctree)/Documentation/DocBook/Makefile dochelp
	@echo  ''
	@echo  'Architecture specific targets ($(SRCARCH)):'
	@$(if $(archhelp),$(archhelp),\
		echo '  No architecture specific help defined for $(SRCARCH)')
	@echo  ''
	@$(if $(boards), \
		$(foreach b, $(boards), \
		printf "  %-24s - Build for %s\\n" $(b) $(subst _defconfig,,$(b));) \
		echo '')
	@$(if $(board-dirs), \
		$(foreach b, $(board-dirs), \
		printf "  %-16s - Show %s-specific targets\\n" help-$(b) $(b);) \
		printf "  %-16s - Show all of the above\\n" help-boards; \
		echo '')

	@echo  '  make V=0|1 [targets] 0 => quiet build (default), 1 => verbose build'
	@echo  '  make V=2   [targets] 2 => give reason for rebuild of target'
	@echo  '  make O=dir [targets] Locate all output files in "dir", including .config'
	@echo  '  make C=1   [targets] Check all c source with $$CHECK (sparse by default)'
	@echo  '  make C=2   [targets] Force check of all c source with $$CHECK'
	@echo  '  make RECORDMCOUNT_WARN=1 [targets] Warn about ignored mcount sections'
	@echo  '  make W=n   [targets] Enable extra gcc checks, n=1,2,3 where'
	@echo  '		1: warnings which may be relevant and do not occur too often'
	@echo  '		2: warnings which occur quite often but may still be relevant'
	@echo  '		3: more obscure warnings, can most likely be ignored'
	@echo  '		Multiple levels can be combined with W=12 or W=123'
	@echo  ''
	@echo  'Execute "make" or "make all" to build all targets marked with [*] '
	@echo  'For further info see the ./README file'


help-board-dirs := $(addprefix help-,$(board-dirs))

help-boards: $(help-board-dirs)

boards-per-dir = $(sort $(notdir $(wildcard $(srctree)/arch/$(SRCARCH)/configs/$*/*_defconfig)))

$(help-board-dirs): help-%:
	@echo  'Architecture specific targets ($(SRCARCH) $*):'
	@$(if $(boards-per-dir), \
		$(foreach b, $(boards-per-dir), \
		printf "  %-24s - Build for %s\\n" $*/$(b) $(subst _defconfig,,$(b));) \
		echo '')


# Documentation targets
# ---------------------------------------------------------------------------
DOC_TARGETS := xmldocs sgmldocs psdocs latexdocs pdfdocs htmldocs mandocs installmandocs epubdocs cleandocs
PHONY += $(DOC_TARGETS)
$(DOC_TARGETS): scripts_basic FORCE
	$(Q)$(MAKE) $(build)=scripts build_docproc build_check-lc_ctype
	$(Q)$(MAKE) $(build)=Documentation -f $(srctree)/Documentation/Makefile.sphinx $@
	$(Q)$(MAKE) $(build)=Documentation/DocBook $@

else # KBUILD_EXTMOD

###
# External module support.
# When building external modules the kernel used as basis is considered
# read-only, and no consistency checks are made and the make
# system is not used on the basis kernel. If updates are required
# in the basis kernel ordinary make commands (without M=...) must
# be used.
#
# The following are the only valid targets when building external
# modules.
# make M=dir clean     Delete all automatically generated files
# make M=dir modules   Make all modules in specified dir
# make M=dir	       Same as 'make M=dir modules'
# make M=dir modules_install
#                      Install the modules built in the module directory
#                      Assumes install directory is already created

# We are always building modules
KBUILD_MODULES := 1
PHONY += crmodverdir
crmodverdir:
	$(cmd_crmodverdir)

PHONY += $(objtree)/Module.symvers
$(objtree)/Module.symvers:
	@test -e $(objtree)/Module.symvers || ( \
	echo; \
	echo "  WARNING: Symbol version dump $(objtree)/Module.symvers"; \
	echo "           is missing; modules will have no dependencies and modversions."; \
	echo )

module-dirs := $(addprefix _module_,$(KBUILD_EXTMOD))
PHONY += $(module-dirs) modules
$(module-dirs): crmodverdir $(objtree)/Module.symvers
	$(Q)$(MAKE) $(build)=$(patsubst _module_%,%,$@)

modules: $(module-dirs)
	@$(kecho) '  Building modules, stage 2.';
	$(Q)$(MAKE) -f $(srctree)/scripts/Makefile.modpost

PHONY += modules_install
modules_install: _emodinst_ _emodinst_post

install-dir := $(if $(INSTALL_MOD_DIR),$(INSTALL_MOD_DIR),extra)
PHONY += _emodinst_
_emodinst_:
	$(Q)mkdir -p $(MODLIB)/$(install-dir)
	$(Q)$(MAKE) -f $(srctree)/scripts/Makefile.modinst

PHONY += _emodinst_post
_emodinst_post: _emodinst_
	$(call cmd,depmod)

clean-dirs := $(addprefix _clean_,$(KBUILD_EXTMOD))

PHONY += $(clean-dirs) clean
$(clean-dirs):
	$(Q)$(MAKE) $(clean)=$(patsubst _clean_%,%,$@)

clean:	rm-dirs := $(MODVERDIR)
clean: rm-files := $(KBUILD_EXTMOD)/Module.symvers

PHONY += help
help:
	@echo  '  Building external modules.'
	@echo  '  Syntax: make -C path/to/kernel/src M=$$PWD target'
	@echo  ''
	@echo  '  modules         - default target, build the module(s)'
	@echo  '  modules_install - install the module'
	@echo  '  clean           - remove generated files in module directory only'
	@echo  ''

# Dummies...
PHONY += prepare scripts
prepare: ;
scripts: ;
endif # KBUILD_EXTMOD

clean: $(clean-dirs)
	$(call cmd,rmdirs)
	$(call cmd,rmfiles)
	@find $(if $(KBUILD_EXTMOD), $(KBUILD_EXTMOD), .) $(RCS_FIND_IGNORE) \
		\( -name '*.[oas]' -o -name '*.ko' -o -name '.*.cmd' \
		-o -name '*.ko.*' \
		-o -name '*.dwo'  \
		-o -name '*.su'  \
		-o -name '.*.d' -o -name '.*.tmp' -o -name '*.mod.c' \
		-o -name '*.symtypes' -o -name 'modules.order' \
		-o -name modules.builtin -o -name '.tmp_*.o.*' \
		-o -name '*.c.[012]*.*' \
		-o -name '*.gcno' \) -type f -print | xargs rm -f

# Generate tags for editors
# ---------------------------------------------------------------------------
quiet_cmd_tags = GEN     $@
      cmd_tags = $(CONFIG_SHELL) $(srctree)/scripts/tags.sh $@

tags TAGS cscope gtags: FORCE
	$(call cmd,tags)

# Scripts to check various things for consistency
# ---------------------------------------------------------------------------

PHONY += includecheck versioncheck coccicheck namespacecheck export_report

includecheck:
	find $(srctree)/* $(RCS_FIND_IGNORE) \
		-name '*.[hcS]' -type f -print | sort \
		| xargs $(PERL) -w $(srctree)/scripts/checkincludes.pl

versioncheck:
	find $(srctree)/* $(RCS_FIND_IGNORE) \
		-name '*.[hcS]' -type f -print | sort \
		| xargs $(PERL) -w $(srctree)/scripts/checkversion.pl

coccicheck:
	$(Q)$(CONFIG_SHELL) $(srctree)/scripts/$@

namespacecheck:
	$(PERL) $(srctree)/scripts/namespace.pl

export_report:
	$(PERL) $(srctree)/scripts/export_report.pl

endif #ifeq ($(config-targets),1)
endif #ifeq ($(mixed-targets),1)

PHONY += checkstack kernelrelease kernelversion image_name

# UML needs a little special treatment here.  It wants to use the host
# toolchain, so needs $(SUBARCH) passed to checkstack.pl.  Everyone
# else wants $(ARCH), including people doing cross-builds, which means
# that $(SUBARCH) doesn't work here.
ifeq ($(ARCH), um)
CHECKSTACK_ARCH := $(SUBARCH)
else
CHECKSTACK_ARCH := $(ARCH)
endif
checkstack:
	$(OBJDUMP) -d vmlinux $$(find . -name '*.ko') | \
	$(PERL) $(src)/scripts/checkstack.pl $(CHECKSTACK_ARCH)

kernelrelease:
	@echo "$(KERNELVERSION)$$($(CONFIG_SHELL) $(srctree)/scripts/setlocalversion $(srctree))"

kernelversion:
	@echo $(KERNELVERSION)

image_name:
	@echo $(KBUILD_IMAGE)

# Clear a bunch of variables before executing the submake
tools/: FORCE
	$(Q)mkdir -p $(objtree)/tools
	$(Q)$(MAKE) LDFLAGS= MAKEFLAGS="$(filter --j% -j,$(MAKEFLAGS))" O=$(shell cd $(objtree) && /bin/pwd) subdir=tools -C $(src)/tools/

tools/%: FORCE
	$(Q)mkdir -p $(objtree)/tools
	$(Q)$(MAKE) LDFLAGS= MAKEFLAGS="$(filter --j% -j,$(MAKEFLAGS))" O=$(shell cd $(objtree) && /bin/pwd) subdir=tools -C $(src)/tools/ $*

# Single targets
# ---------------------------------------------------------------------------
# Single targets are compatible with:
# - build with mixed source and output
# - build with separate output dir 'make O=...'
# - external modules
#
#  target-dir => where to store outputfile
#  build-dir  => directory in kernel source tree to use

ifeq ($(KBUILD_EXTMOD),)
        build-dir  = $(patsubst %/,%,$(dir $@))
        target-dir = $(dir $@)
else
        zap-slash=$(filter-out .,$(patsubst %/,%,$(dir $@)))
        build-dir  = $(KBUILD_EXTMOD)$(if $(zap-slash),/$(zap-slash))
        target-dir = $(if $(KBUILD_EXTMOD),$(dir $<),$(dir $@))
endif

%.s: %.c prepare scripts FORCE
	$(Q)$(MAKE) $(build)=$(build-dir) $(target-dir)$(notdir $@)
%.i: %.c prepare scripts FORCE
	$(Q)$(MAKE) $(build)=$(build-dir) $(target-dir)$(notdir $@)
%.o: %.c prepare scripts FORCE
	$(Q)$(MAKE) $(build)=$(build-dir) $(target-dir)$(notdir $@)
%.lst: %.c prepare scripts FORCE
	$(Q)$(MAKE) $(build)=$(build-dir) $(target-dir)$(notdir $@)
%.s: %.S prepare scripts FORCE
	$(Q)$(MAKE) $(build)=$(build-dir) $(target-dir)$(notdir $@)
%.o: %.S prepare scripts FORCE
	$(Q)$(MAKE) $(build)=$(build-dir) $(target-dir)$(notdir $@)
%.symtypes: %.c prepare scripts FORCE
	$(Q)$(MAKE) $(build)=$(build-dir) $(target-dir)$(notdir $@)

# Modules
/: prepare scripts FORCE
	$(cmd_crmodverdir)
	$(Q)$(MAKE) KBUILD_MODULES=$(if $(CONFIG_MODULES),1) \
	$(build)=$(build-dir)
# Make sure the latest headers are built for Documentation
Documentation/ samples/: headers_install
%/: prepare scripts FORCE
	$(cmd_crmodverdir)
	$(Q)$(MAKE) KBUILD_MODULES=$(if $(CONFIG_MODULES),1) \
	$(build)=$(build-dir)
%.ko: prepare scripts FORCE
	$(cmd_crmodverdir)
	$(Q)$(MAKE) KBUILD_MODULES=$(if $(CONFIG_MODULES),1)   \
	$(build)=$(build-dir) $(@:.ko=.o)
	$(Q)$(MAKE) -f $(srctree)/scripts/Makefile.modpost

# FIXME Should go into a make.lib or something
# ===========================================================================

quiet_cmd_rmdirs = $(if $(wildcard $(rm-dirs)),CLEAN   $(wildcard $(rm-dirs)))
      cmd_rmdirs = rm -rf $(rm-dirs)

quiet_cmd_rmfiles = $(if $(wildcard $(rm-files)),CLEAN   $(wildcard $(rm-files)))
      cmd_rmfiles = rm -f $(rm-files)

# Run depmod only if we have System.map and depmod is executable
quiet_cmd_depmod = DEPMOD  $(KERNELRELEASE)
      cmd_depmod = $(CONFIG_SHELL) $(srctree)/scripts/depmod.sh $(DEPMOD) \
                   $(KERNELRELEASE) "$(patsubst y,_,$(CONFIG_HAVE_UNDERSCORE_SYMBOL_PREFIX))"

# Create temporary dir for module support files
# clean it up only when building all modules
cmd_crmodverdir = $(Q)mkdir -p $(MODVERDIR) \
                  $(if $(KBUILD_MODULES),; rm -f $(MODVERDIR)/*)

# read all saved command lines

targets := $(wildcard $(sort $(targets)))
cmd_files := $(wildcard .*.cmd $(foreach f,$(targets),$(dir $(f)).$(notdir $(f)).cmd))

ifneq ($(cmd_files),)
  $(cmd_files): ;	# Do not try to update included dependency files
  include $(cmd_files)
endif

endif	# skip-makefile

PHONY += FORCE
FORCE:

# Declare the contents of the .PHONY variable as phony.  We keep that
# information in a variable so we can use it in if_changed and friends.
.PHONY: $(PHONY)<|MERGE_RESOLUTION|>--- conflicted
+++ resolved
@@ -1,10 +1,6 @@
 VERSION = 4
 PATCHLEVEL = 9
-<<<<<<< HEAD
-SUBLEVEL = 17
-=======
 SUBLEVEL = 19
->>>>>>> c8e13160
 EXTRAVERSION =
 NAME = Roaring Lionus
 

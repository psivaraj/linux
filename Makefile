--- conflicted
+++ resolved
@@ -2,11 +2,7 @@
 PATCHLEVEL = 6
 SUBLEVEL = 22
 SUBLEVEL = 23
-<<<<<<< HEAD
-EXTRAVERSION =xlnx-rc8
-=======
-EXTRAVERSION =-rc9
->>>>>>> f778089c
+EXTRAVERSION =xlnx-rc9
 NAME = Arr Matey! A Hairy Bilge Rat!
 
 # *DOCUMENTATION*

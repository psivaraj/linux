--- conflicted
+++ resolved
@@ -106,10 +106,6 @@
 			   unsigned short type, const void *_daddr,
 			   const void *_saddr, unsigned int len)
 {
-<<<<<<< HEAD
-	struct ipv6hdr *hdr;
-=======
->>>>>>> 56041bf9
 	const u8 *saddr = _saddr;
 	const u8 *daddr = _daddr;
 	struct ieee802154_addr sa, da;
@@ -120,11 +116,6 @@
 	if (type != ETH_P_IPV6)
 		return 0;
 
-<<<<<<< HEAD
-	hdr = ipv6_hdr(skb);
-
-=======
->>>>>>> 56041bf9
 	if (!saddr)
 		saddr = dev->dev_addr;
 

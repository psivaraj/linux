/*
 * Based on m25p80.c, by Mike Lavender (mike@steroidmicros.com), with
 * influence from lart.c (Abraham Van Der Merwe) and mtd_dataflash.c
 *
 * Copyright (C) 2005, Intec Automation Inc.
 * Copyright (C) 2014, Freescale Semiconductor, Inc.
 *
 * This code is free software; you can redistribute it and/or modify
 * it under the terms of the GNU General Public License version 2 as
 * published by the Free Software Foundation.
 */

#include <linux/err.h>
#include <linux/errno.h>
#include <linux/module.h>
#include <linux/device.h>
#include <linux/mutex.h>
#include <linux/math64.h>
#include <linux/sizes.h>
#include <linux/slab.h>

#include <linux/mtd/mtd.h>
#include <linux/of_platform.h>
#include <linux/spi/flash.h>
#include <linux/mtd/spi-nor.h>
#include <linux/spi/spi.h>

/* Define max times to check status register before we give up. */

/*
 * For everything but full-chip erase; probably could be much smaller, but kept
 * around for safety for now
 */
#define DEFAULT_READY_WAIT_JIFFIES		(40UL * HZ)

/*
 * For full-chip erase, calibrated to a 2MB flash (M25P16); should be scaled up
 * for larger flash
 */
#define CHIP_ERASE_2MB_READY_WAIT_JIFFIES	(40UL * HZ)

#define SPI_NOR_MAX_ID_LEN	6
#define SPI_NOR_MAX_ADDR_WIDTH	4

struct flash_info {
	char		*name;

	/*
	 * This array stores the ID bytes.
	 * The first three bytes are the JEDIC ID.
	 * JEDEC ID zero means "no ID" (mostly older chips).
	 */
	u8		id[SPI_NOR_MAX_ID_LEN];
	u8		id_len;

	/* The size listed here is what works with SPINOR_OP_SE, which isn't
	 * necessarily called a "sector" by the vendor.
	 */
	unsigned	sector_size;
	u16		n_sectors;

	u16		page_size;
	u16		addr_width;

	u16		flags;
#define SECT_4K			BIT(0)	/* SPINOR_OP_BE_4K works uniformly */
#define SPI_NOR_NO_ERASE	BIT(1)	/* No erase command needed */
#define SST_WRITE		BIT(2)	/* use SST byte programming */
#define SPI_NOR_NO_FR		BIT(3)	/* Can't do fastread */
#define SECT_4K_PMC		BIT(4)	/* SPINOR_OP_BE_4K_PMC works uniformly */
#define SPI_NOR_DUAL_READ	BIT(5)	/* Flash supports Dual Read */
#define SPI_NOR_QUAD_READ	BIT(6)	/* Flash supports Quad Read */
#define USE_FSR			BIT(7)	/* use flag status register */
#define SPI_NOR_HAS_LOCK	BIT(8)	/* Flash supports lock/unlock via SR */
#define SPI_NOR_HAS_TB		BIT(9)	/*
					 * Flash SR has Top/Bottom (TB) protect
					 * bit. Must be used with
					 * SPI_NOR_HAS_LOCK.
					 */
#define	SPI_S3AN		BIT(10)	/*
					 * Xilinx Spartan 3AN In-System Flash
					 * (MFR cannot be used for probing
					 * because it has the same value as
					 * ATMEL flashes)
					 */
#define SPI_NOR_4B_OPCODES	BIT(11)	/*
					 * Use dedicated 4byte address op codes
					 * to support memory size above 128Mib.
					 */
#define NO_CHIP_ERASE		BIT(12) /* Chip does not support chip erase */
#define SPI_NOR_SKIP_SFDP	BIT(13)	/* Skip parsing of SFDP tables */
#define USE_CLSR		BIT(14)	/* use CLSR command */
<<<<<<< HEAD
#define	SST_GLOBAL_PROT_UNLK	BIT(15)	/* Unlock the Global protection for
					 * sst flashes
					 */
=======

	int	(*quad_enable)(struct spi_nor *nor);
>>>>>>> 84df9525
};

#define JEDEC_MFR(info)	((info)->id[0])

static const struct flash_info *spi_nor_match_id(const char *name);

/*
 * Read the status register, returning its value in the location
 * Return the status register value.
 * Returns negative if error occurred.
 */
static int read_sr(struct spi_nor *nor)
{
	int ret;
	u8 val[2];

	if (nor->isparallel) {
		ret = nor->read_reg(nor, SPINOR_OP_RDSR, &val[0], 2);
		if (ret < 0) {
			pr_err("error %d reading SR\n", (int) ret);
			return ret;
		}
		val[0] |= val[1];
	} else {
		ret = nor->read_reg(nor, SPINOR_OP_RDSR, &val[0], 1);
		if (ret < 0) {
			pr_err("error %d reading SR\n", (int) ret);
			return ret;
		}
	}

	return val[0];
}

/*
 * Read the flag status register, returning its value in the location
 * Return the status register value.
 * Returns negative if error occurred.
 */
static int read_fsr(struct spi_nor *nor)
{
	int ret;
	u8 val[2];

	if (nor->isparallel) {
		ret = nor->read_reg(nor, SPINOR_OP_RDFSR, &val[0], 2);
		if (ret < 0) {
			pr_err("error %d reading FSR\n", ret);
			return ret;
		}
		val[0] &= val[1];
	} else {
		ret = nor->read_reg(nor, SPINOR_OP_RDFSR, &val[0], 1);
		if (ret < 0) {
			pr_err("error %d reading FSR\n", ret);
			return ret;
		}
	}

	return val[0];
}

/*
 * Read configuration register, returning its value in the
 * location. Return the configuration register value.
 * Returns negative if error occurred.
 */
static int read_cr(struct spi_nor *nor)
{
	int ret;
	u8 val;

	ret = nor->read_reg(nor, SPINOR_OP_RDCR, &val, 1);
	if (ret < 0) {
		dev_err(nor->dev, "error %d reading CR\n", ret);
		return ret;
	}

	return val;
}

/*
 * Write status register 1 byte
 * Returns negative if error occurred.
 */
static inline int write_sr(struct spi_nor *nor, u8 val)
{
	nor->cmd_buf[0] = val;
	return nor->write_reg(nor, SPINOR_OP_WRSR, nor->cmd_buf, 1);
}

/*
 * Set write enable latch with Write Enable command.
 * Returns negative if error occurred.
 */
static inline int write_enable(struct spi_nor *nor)
{
	return nor->write_reg(nor, SPINOR_OP_WREN, NULL, 0);
}

/*
 * Send write disable instruction to the chip.
 */
static inline int write_disable(struct spi_nor *nor)
{
	return nor->write_reg(nor, SPINOR_OP_WRDI, NULL, 0);
}

static inline struct spi_nor *mtd_to_spi_nor(struct mtd_info *mtd)
{
	return mtd->priv;
}


static u8 spi_nor_convert_opcode(u8 opcode, const u8 table[][2], size_t size)
{
	size_t i;

	for (i = 0; i < size; i++)
		if (table[i][0] == opcode)
			return table[i][1];

	/* No conversion found, keep input op code. */
	return opcode;
}

static inline u8 spi_nor_convert_3to4_read(u8 opcode)
{
	static const u8 spi_nor_3to4_read[][2] = {
		{ SPINOR_OP_READ,	SPINOR_OP_READ_4B },
		{ SPINOR_OP_READ_FAST,	SPINOR_OP_READ_FAST_4B },
		{ SPINOR_OP_READ_1_1_2,	SPINOR_OP_READ_1_1_2_4B },
		{ SPINOR_OP_READ_1_2_2,	SPINOR_OP_READ_1_2_2_4B },
		{ SPINOR_OP_READ_1_1_4,	SPINOR_OP_READ_1_1_4_4B },
		{ SPINOR_OP_READ_1_4_4,	SPINOR_OP_READ_1_4_4_4B },

		{ SPINOR_OP_READ_1_1_1_DTR,	SPINOR_OP_READ_1_1_1_DTR_4B },
		{ SPINOR_OP_READ_1_2_2_DTR,	SPINOR_OP_READ_1_2_2_DTR_4B },
		{ SPINOR_OP_READ_1_4_4_DTR,	SPINOR_OP_READ_1_4_4_DTR_4B },
	};

	return spi_nor_convert_opcode(opcode, spi_nor_3to4_read,
				      ARRAY_SIZE(spi_nor_3to4_read));
}

static inline u8 spi_nor_convert_3to4_program(u8 opcode)
{
	static const u8 spi_nor_3to4_program[][2] = {
		{ SPINOR_OP_PP,		SPINOR_OP_PP_4B },
		{ SPINOR_OP_PP_1_1_4,	SPINOR_OP_PP_1_1_4_4B },
		{ SPINOR_OP_PP_1_4_4,	SPINOR_OP_PP_1_4_4_4B },
	};

	return spi_nor_convert_opcode(opcode, spi_nor_3to4_program,
				      ARRAY_SIZE(spi_nor_3to4_program));
}

static inline u8 spi_nor_convert_3to4_erase(u8 opcode)
{
	static const u8 spi_nor_3to4_erase[][2] = {
		{ SPINOR_OP_BE_4K,	SPINOR_OP_BE_4K_4B },
		{ SPINOR_OP_BE_32K,	SPINOR_OP_BE_32K_4B },
		{ SPINOR_OP_SE,		SPINOR_OP_SE_4B },
	};

	return spi_nor_convert_opcode(opcode, spi_nor_3to4_erase,
				      ARRAY_SIZE(spi_nor_3to4_erase));
}

static void spi_nor_set_4byte_opcodes(struct spi_nor *nor,
				      const struct flash_info *info)
{
	/* Do some manufacturer fixups first */
	switch (JEDEC_MFR(info)) {
	case SNOR_MFR_SPANSION:
		/* No small sector erase for 4-byte command set */
		nor->erase_opcode = SPINOR_OP_SE;
		nor->mtd.erasesize = info->sector_size;
		break;

	default:
		break;
	}

	nor->read_opcode = spi_nor_convert_3to4_read(nor->read_opcode);
	nor->program_opcode = spi_nor_convert_3to4_program(nor->program_opcode);
	nor->erase_opcode = spi_nor_convert_3to4_erase(nor->erase_opcode);
}

/* Enable/disable 4-byte addressing mode. */
static inline int set_4byte(struct spi_nor *nor, const struct flash_info *info,
			    int enable)
{
	int status;
	bool need_wren = false;
	u8 cmd;

	switch (JEDEC_MFR(info)) {
	case SNOR_MFR_MICRON:
		/* Some Micron need WREN command; all will accept it */
		need_wren = true;
	case SNOR_MFR_MACRONIX:
	case SNOR_MFR_WINBOND:
		if (need_wren)
			write_enable(nor);

		cmd = enable ? SPINOR_OP_EN4B : SPINOR_OP_EX4B;
		status = nor->write_reg(nor, cmd, NULL, 0);
		if (need_wren)
			write_disable(nor);

		if (!status && !enable &&
		    JEDEC_MFR(info) == SNOR_MFR_WINBOND) {
			/*
			 * On Winbond W25Q256FV, leaving 4byte mode causes
			 * the Extended Address Register to be set to 1, so all
			 * 3-byte-address reads come from the second 16M.
			 * We must clear the register to enable normal behavior.
			 */
			write_enable(nor);
			nor->cmd_buf[0] = 0;
			nor->write_reg(nor, SPINOR_OP_WREAR, nor->cmd_buf, 1);
			write_disable(nor);
		}

		return status;
	default:
		/* Spansion style */
		nor->cmd_buf[0] = enable << 7;
		return nor->write_reg(nor, SPINOR_OP_BRWR, nor->cmd_buf, 1);
	}
}

/**
 * read_ear - Get the extended/bank address register value
 * @nor:	Pointer to the flash control structure
 *
 * This routine reads the Extended/bank address register value
 *
 * Return:	Negative if error occured.
 */
static int read_ear(struct spi_nor *nor, struct flash_info *info)
{
	int ret;
	u8 val;
	u8 code;

	/* This is actually Spansion */
	if (JEDEC_MFR(info) == CFI_MFR_AMD)
		code = SPINOR_OP_BRRD;
	/* This is actually Micron */
	else if (JEDEC_MFR(info) == CFI_MFR_ST ||
		 JEDEC_MFR(info) == CFI_MFR_MACRONIX ||
		 JEDEC_MFR(info) == SNOR_MFR_ISSI)
		code = SPINOR_OP_RDEAR;
	else
		return -EINVAL;

	ret = nor->read_reg(nor, code, &val, 1);
	if (ret < 0)
		return ret;

	return val;
}

static int s3an_sr_ready(struct spi_nor *nor)
{
	int ret;
	u8 val;

	ret = nor->read_reg(nor, SPINOR_OP_XRDSR, &val, 1);
	if (ret < 0) {
		dev_err(nor->dev, "error %d reading XRDSR\n", (int) ret);
		return ret;
	}

	return !!(val & XSR_RDY);
}

static inline int spi_nor_sr_ready(struct spi_nor *nor)
{
	int sr = read_sr(nor);
	if (sr < 0)
		return sr;

	if (nor->flags & SNOR_F_USE_CLSR && sr & (SR_E_ERR | SR_P_ERR)) {
		if (sr & SR_E_ERR)
			dev_err(nor->dev, "Erase Error occurred\n");
		else
			dev_err(nor->dev, "Programming Error occurred\n");

		nor->write_reg(nor, SPINOR_OP_CLSR, NULL, 0);
		return -EIO;
	}

	return !(sr & SR_WIP);
}

static inline int spi_nor_fsr_ready(struct spi_nor *nor)
{
	int fsr = read_fsr(nor);
	if (fsr < 0)
		return fsr;

	if (fsr & (FSR_E_ERR | FSR_P_ERR)) {
		if (fsr & FSR_E_ERR)
			dev_err(nor->dev, "Erase operation failed.\n");
		else
			dev_err(nor->dev, "Program operation failed.\n");

		if (fsr & FSR_PT_ERR)
			dev_err(nor->dev,
			"Attempted to modify a protected sector.\n");

		nor->write_reg(nor, SPINOR_OP_CLFSR, NULL, 0);
		return -EIO;
	}

	return fsr & FSR_READY;
}

static int spi_nor_ready(struct spi_nor *nor)
{
	int sr, fsr;

	if (nor->flags & SNOR_F_READY_XSR_RDY)
		sr = s3an_sr_ready(nor);
	else
		sr = spi_nor_sr_ready(nor);
	if (sr < 0)
		return sr;
	fsr = nor->flags & SNOR_F_USE_FSR ? spi_nor_fsr_ready(nor) : 1;
	if (fsr < 0)
		return fsr;
	return sr && fsr;
}

/*
 * Service routine to read status register until ready, or timeout occurs.
 * Returns non-zero if error.
 */
static int spi_nor_wait_till_ready_with_timeout(struct spi_nor *nor,
						unsigned long timeout_jiffies)
{
	unsigned long deadline;
	int timeout = 0, ret;

	deadline = jiffies + timeout_jiffies;

	while (!timeout) {
		if (time_after_eq(jiffies, deadline))
			timeout = 1;

		ret = spi_nor_ready(nor);
		if (ret < 0)
			return ret;
		if (ret)
			return 0;

		cond_resched();
	}

	dev_err(nor->dev, "flash operation timed out\n");

	return -ETIMEDOUT;
}

static int spi_nor_wait_till_ready(struct spi_nor *nor)
{
	return spi_nor_wait_till_ready_with_timeout(nor,
						    DEFAULT_READY_WAIT_JIFFIES);
}

/*
 * Write status Register and configuration register with 2 bytes
 * The first byte will be written to the status register, while the
 * second byte will be written to the configuration register.
 * Return negative if error occurred.
 */
static int write_sr_cr(struct spi_nor *nor, u8 *sr_cr)
{
	int ret;

	write_enable(nor);

	ret = nor->write_reg(nor, SPINOR_OP_WRSR, sr_cr, 2);
	if (ret < 0) {
		dev_err(nor->dev,
			"error while writing configuration register\n");
		return -EINVAL;
	}

	ret = spi_nor_wait_till_ready(nor);
	if (ret) {
		dev_err(nor->dev,
			"timeout while writing configuration register\n");
		return ret;
	}

	return 0;
}

/*
 * Update Extended Address/bank selection Register.
 * Call with flash->lock locked.
 */
static int write_ear(struct spi_nor *nor, u32 addr)
{
	u8 code;
	u8 ear;
	int ret;
	struct mtd_info *mtd = &nor->mtd;

	/* Wait until finished previous write command. */
	if (spi_nor_wait_till_ready(nor))
		return 1;

	if (mtd->size <= (0x1000000) << nor->shift)
		return 0;

	addr = addr % (u32) mtd->size;
	ear = addr >> 24;

	if ((!nor->isstacked) && (ear == nor->curbank))
		return 0;

	if (nor->isstacked && (mtd->size <= 0x2000000))
		return 0;

	if (nor->jedec_id == CFI_MFR_AMD)
		code = SPINOR_OP_BRWR;
	if (nor->jedec_id == CFI_MFR_ST ||
	    nor->jedec_id == CFI_MFR_MACRONIX ||
	    nor->jedec_id == SNOR_MFR_ISSI) {
		write_enable(nor);
		code = SPINOR_OP_WREAR;
	}
	nor->cmd_buf[0] = ear;

	ret = nor->write_reg(nor, code, nor->cmd_buf, 1);
	if (ret < 0)
		return ret;

	nor->curbank = ear;

	return 0;
}

/*
 * Erase the whole flash memory
 *
 * Returns 0 if successful, non-zero otherwise.
 */
static int erase_chip(struct spi_nor *nor)
{
	u32 ret;

	dev_dbg(nor->dev, " %lldKiB\n", (long long)(nor->mtd.size >> 10));

	if (nor->isstacked)
		nor->spi->master->flags &= ~SPI_MASTER_U_PAGE;

	ret = nor->write_reg(nor, SPINOR_OP_CHIP_ERASE, NULL, 0);
	if (ret)
		return ret;

	if (nor->isstacked) {
		/* Wait until previous write command finished */
		ret = spi_nor_wait_till_ready(nor);
		if (ret)
			return ret;

		nor->spi->master->flags |= SPI_MASTER_U_PAGE;

		ret = nor->write_reg(nor, SPINOR_OP_CHIP_ERASE, NULL, 0);
	}
	return ret;

}

static int spi_nor_lock_and_prep(struct spi_nor *nor, enum spi_nor_ops ops)
{
	int ret = 0;

	mutex_lock(&nor->lock);

	if (nor->prepare) {
		ret = nor->prepare(nor, ops);
		if (ret) {
			dev_err(nor->dev, "failed in the preparation.\n");
			mutex_unlock(&nor->lock);
			return ret;
		}
	}
	return ret;
}

static void spi_nor_unlock_and_unprep(struct spi_nor *nor, enum spi_nor_ops ops)
{
	if (nor->unprepare)
		nor->unprepare(nor, ops);
	mutex_unlock(&nor->lock);
}

/*
 * This code converts an address to the Default Address Mode, that has non
 * power of two page sizes. We must support this mode because it is the default
 * mode supported by Xilinx tools, it can access the whole flash area and
 * changing over to the Power-of-two mode is irreversible and corrupts the
 * original data.
 * Addr can safely be unsigned int, the biggest S3AN device is smaller than
 * 4 MiB.
 */
static loff_t spi_nor_s3an_addr_convert(struct spi_nor *nor, unsigned int addr)
{
	unsigned int offset;
	unsigned int page;

	offset = addr % nor->page_size;
	page = addr / nor->page_size;
	page <<= (nor->page_size > 512) ? 10 : 9;

	return page | offset;
}

/*
 * Initiate the erasure of a single sector
 */
static int spi_nor_erase_sector(struct spi_nor *nor, u32 addr)
{
	u8 buf[SPI_NOR_MAX_ADDR_WIDTH];
	int i;

	if (nor->flags & SNOR_F_S3AN_ADDR_DEFAULT)
		addr = spi_nor_s3an_addr_convert(nor, addr);

	if (nor->erase)
		return nor->erase(nor, addr);

	/*
	 * Default implementation, if driver doesn't have a specialized HW
	 * control
	 */
	for (i = nor->addr_width - 1; i >= 0; i--) {
		buf[i] = addr & 0xff;
		addr >>= 8;
	}

	return nor->write_reg(nor, nor->erase_opcode, buf, nor->addr_width);
}

/*
 * Erase an address range on the nor chip.  The address range may extend
 * one or more erase sectors.  Return an error is there is a problem erasing.
 */
static int spi_nor_erase(struct mtd_info *mtd, struct erase_info *instr)
{
	struct spi_nor *nor = mtd_to_spi_nor(mtd);
	u32 addr, len, offset;
	uint32_t rem;
	int ret;

	dev_dbg(nor->dev, "at 0x%llx, len %lld\n", (long long)instr->addr,
			(long long)instr->len);

	div_u64_rem(instr->len, mtd->erasesize, &rem);
	if (rem)
		return -EINVAL;

	addr = instr->addr;
	len = instr->len;

	ret = spi_nor_lock_and_prep(nor, SPI_NOR_OPS_ERASE);
	if (ret)
		return ret;

	/* whole-chip erase? */
	if (len == mtd->size && !(nor->flags & SNOR_F_NO_OP_CHIP_ERASE)) {
		unsigned long timeout;

		write_enable(nor);

		if (erase_chip(nor)) {
			ret = -EIO;
			goto erase_err;
		}

		/*
		 * Scale the timeout linearly with the size of the flash, with
		 * a minimum calibrated to an old 2MB flash. We could try to
		 * pull these from CFI/SFDP, but these values should be good
		 * enough for now.
		 */
		timeout = max(CHIP_ERASE_2MB_READY_WAIT_JIFFIES,
			      CHIP_ERASE_2MB_READY_WAIT_JIFFIES *
			      (unsigned long)(mtd->size / SZ_2M));
		ret = spi_nor_wait_till_ready_with_timeout(nor, timeout);
		if (ret)
			goto erase_err;

	/* REVISIT in some cases we could speed up erasing large regions
	 * by using SPINOR_OP_SE instead of SPINOR_OP_BE_4K.  We may have set up
	 * to use "small sector erase", but that's not always optimal.
	 */

	/* "sector"-at-a-time erase */
	} else {
		while (len) {

			write_enable(nor);
			offset = addr;
			if (nor->isparallel == 1)
				offset /= 2;

			if (nor->isstacked == 1) {
				if (offset >= (mtd->size / 2)) {
					offset = offset - (mtd->size / 2);
					nor->spi->master->flags |=
						SPI_MASTER_U_PAGE;
				} else {
					nor->spi->master->flags &=
						~SPI_MASTER_U_PAGE;
				}
			}
			if (nor->addr_width == 3) {
				/* Update Extended Address Register */
				ret = write_ear(nor, offset);
				if (ret)
					goto erase_err;
			}
			ret = spi_nor_wait_till_ready(nor);
			if (ret)
				goto erase_err;

			write_enable(nor);

			ret = spi_nor_erase_sector(nor, offset);
			if (ret)
				goto erase_err;

			addr += mtd->erasesize;
			len -= mtd->erasesize;

			ret = spi_nor_wait_till_ready(nor);
			if (ret)
				goto erase_err;
		}
	}

	write_disable(nor);

erase_err:
	spi_nor_unlock_and_unprep(nor, SPI_NOR_OPS_ERASE);

	return ret;
}

<<<<<<< HEAD
static inline uint16_t min_lockable_sectors(struct spi_nor *nor,
					    uint16_t n_sectors)
{
	uint16_t lock_granularity;

	/*
	 * Revisit - SST (not used by us) has the same JEDEC ID as micron but
	 * protected area table is similar to that of spansion.
	 */
	lock_granularity = max(1, n_sectors/M25P_MAX_LOCKABLE_SECTORS);
	if (nor->jedec_id == CFI_MFR_ST)	/* Micron */
		lock_granularity = 1;

	return lock_granularity;
}

static inline uint32_t get_protected_area_start(struct spi_nor *nor,
						uint8_t lock_bits)
{
	u16 n_sectors;
	u32 sector_size;
	uint64_t mtd_size;
	struct mtd_info *mtd = &nor->mtd;

	n_sectors = nor->n_sectors;
	sector_size = nor->sector_size;
	mtd_size = mtd->size;

	if (nor->isparallel) {
		sector_size = (nor->sector_size >> 1);
		mtd_size = (mtd->size >> 1);
	}
	if (nor->isstacked) {
		n_sectors = (nor->n_sectors >> 1);
		mtd_size = (mtd->size >> 1);
	}

	return mtd_size - (1<<(lock_bits-1)) *
		min_lockable_sectors(nor, n_sectors) * sector_size;
}

static uint8_t min_protected_area_including_offset(struct spi_nor *nor,
						   uint32_t offset)
{
	uint8_t lock_bits, lockbits_limit;

	/*
	 * Revisit - SST (not used by us) has the same JEDEC ID as micron but
	 * protected area table is similar to that of spansion.
	 * Mircon has 4 block protect bits.
	 */
	lockbits_limit = 7;
	if (nor->jedec_id == CFI_MFR_ST)	/* Micron */
		lockbits_limit = 15;

	for (lock_bits = 1; lock_bits < lockbits_limit; lock_bits++) {
		if (offset >= get_protected_area_start(nor, lock_bits))
			break;
	}
	return lock_bits;
}

static int write_sr_modify_protection(struct spi_nor *nor, uint8_t status,
				      uint8_t lock_bits)
{
	uint8_t status_new, bp_mask;
	u8 val[2];

	status_new = status & ~SR_BP_BIT_MASK;
	bp_mask = (lock_bits << SR_BP_BIT_OFFSET) & SR_BP_BIT_MASK;

	/* Micron */
	if (nor->jedec_id == CFI_MFR_ST) {
		/* To support chips with more than 896 sectors (56MB) */
		status_new &= ~SR_BP3;

		/* Protected area starts from top */
		status_new &= ~SR_BP_TB;

		if (lock_bits > 7)
			bp_mask |= SR_BP3;
	}

	if (nor->is_lock)
		status_new |= bp_mask;

	write_enable(nor);

	/* For spansion flashes */
	if (nor->jedec_id == CFI_MFR_AMD) {
		val[1] = read_cr(nor) << 8;
		val[0] |= status_new;
		if (write_sr_cr(nor, val) < 0)
			return 1;
	} else {
		if (write_sr(nor, status_new) < 0)
			return 1;
	}
	return 0;
}

static uint8_t bp_bits_from_sr(struct spi_nor *nor, uint8_t status)
{
	uint8_t ret;

	ret = (((status) & SR_BP_BIT_MASK) >> SR_BP_BIT_OFFSET);
	if (nor->jedec_id == 0x20)
		ret |= ((status & SR_BP3) >> (SR_BP_BIT_OFFSET + 1));

	return ret;
}


=======
/* Write status register and ensure bits in mask match written values */
static int write_sr_and_check(struct spi_nor *nor, u8 status_new, u8 mask)
{
	int ret;

	write_enable(nor);
	ret = write_sr(nor, status_new);
	if (ret)
		return ret;

	ret = spi_nor_wait_till_ready(nor);
	if (ret)
		return ret;

	ret = read_sr(nor);
	if (ret < 0)
		return ret;

	return ((ret & mask) != (status_new & mask)) ? -EIO : 0;
}

>>>>>>> 84df9525
static void stm_get_locked_range(struct spi_nor *nor, u8 sr, loff_t *ofs,
				 uint64_t *len)
{
	struct mtd_info *mtd = &nor->mtd;
	u8 mask = SR_BP2 | SR_BP1 | SR_BP0;
	int shift = ffs(mask) - 1;
	int pow;

	if (!(sr & mask)) {
		/* No protection */
		*ofs = 0;
		*len = 0;
	} else {
		pow = ((sr & mask) ^ mask) >> shift;
		*len = mtd->size >> pow;
		if (nor->flags & SNOR_F_HAS_SR_TB && sr & SR_TB)
			*ofs = 0;
		else
			*ofs = mtd->size - *len;
	}
}

/*
 * Return 1 if the entire region is locked (if @locked is true) or unlocked (if
 * @locked is false); 0 otherwise
 */
static int stm_check_lock_status_sr(struct spi_nor *nor, loff_t ofs, uint64_t len,
				    u8 sr, bool locked)
{
	loff_t lock_offs;
	uint64_t lock_len;

	if (!len)
		return 1;

	stm_get_locked_range(nor, sr, &lock_offs, &lock_len);

	if (locked)
		/* Requested range is a sub-range of locked range */
		return (ofs + len <= lock_offs + lock_len) && (ofs >= lock_offs);
	else
		/* Requested range does not overlap with locked range */
		return (ofs >= lock_offs + lock_len) || (ofs + len <= lock_offs);
}

static int stm_is_locked_sr(struct spi_nor *nor, loff_t ofs, uint64_t len,
			    u8 sr)
{
	return stm_check_lock_status_sr(nor, ofs, len, sr, true);
}

static int stm_is_unlocked_sr(struct spi_nor *nor, loff_t ofs, uint64_t len,
			      u8 sr)
{
	return stm_check_lock_status_sr(nor, ofs, len, sr, false);
}

/*
 * Lock a region of the flash. Compatible with ST Micro and similar flash.
 * Supports the block protection bits BP{0,1,2} in the status register
 * (SR). Does not support these features found in newer SR bitfields:
 *   - SEC: sector/block protect - only handle SEC=0 (block protect)
 *   - CMP: complement protect - only support CMP=0 (range is not complemented)
 *
 * Support for the following is provided conditionally for some flash:
 *   - TB: top/bottom protect
 *
 * Sample table portion for 8MB flash (Winbond w25q64fw):
 *
 *   SEC  |  TB   |  BP2  |  BP1  |  BP0  |  Prot Length  | Protected Portion
 *  --------------------------------------------------------------------------
 *    X   |   X   |   0   |   0   |   0   |  NONE         | NONE
 *    0   |   0   |   0   |   0   |   1   |  128 KB       | Upper 1/64
 *    0   |   0   |   0   |   1   |   0   |  256 KB       | Upper 1/32
 *    0   |   0   |   0   |   1   |   1   |  512 KB       | Upper 1/16
 *    0   |   0   |   1   |   0   |   0   |  1 MB         | Upper 1/8
 *    0   |   0   |   1   |   0   |   1   |  2 MB         | Upper 1/4
 *    0   |   0   |   1   |   1   |   0   |  4 MB         | Upper 1/2
 *    X   |   X   |   1   |   1   |   1   |  8 MB         | ALL
 *  ------|-------|-------|-------|-------|---------------|-------------------
 *    0   |   1   |   0   |   0   |   1   |  128 KB       | Lower 1/64
 *    0   |   1   |   0   |   1   |   0   |  256 KB       | Lower 1/32
 *    0   |   1   |   0   |   1   |   1   |  512 KB       | Lower 1/16
 *    0   |   1   |   1   |   0   |   0   |  1 MB         | Lower 1/8
 *    0   |   1   |   1   |   0   |   1   |  2 MB         | Lower 1/4
 *    0   |   1   |   1   |   1   |   0   |  4 MB         | Lower 1/2
 *
 * Returns negative on errors, 0 on success.
 */
static int stm_lock(struct spi_nor *nor, loff_t ofs, uint64_t len)
{
	struct mtd_info *mtd = &nor->mtd;
	int status_old, status_new;
	u8 mask = SR_BP2 | SR_BP1 | SR_BP0;
	u8 shift = ffs(mask) - 1, pow, val;
	loff_t lock_len;
	bool can_be_top = true, can_be_bottom = nor->flags & SNOR_F_HAS_SR_TB;
	bool use_top;

	status_old = read_sr(nor);
	if (status_old < 0)
		return status_old;

	/* If nothing in our range is unlocked, we don't need to do anything */
	if (stm_is_locked_sr(nor, ofs, len, status_old))
		return 0;

	/* If anything below us is unlocked, we can't use 'bottom' protection */
	if (!stm_is_locked_sr(nor, 0, ofs, status_old))
		can_be_bottom = false;

	/* If anything above us is unlocked, we can't use 'top' protection */
	if (!stm_is_locked_sr(nor, ofs + len, mtd->size - (ofs + len),
				status_old))
		can_be_top = false;

	if (!can_be_bottom && !can_be_top)
		return -EINVAL;

	/* Prefer top, if both are valid */
	use_top = can_be_top;

	/* lock_len: length of region that should end up locked */
	if (use_top)
		lock_len = mtd->size - ofs;
	else
		lock_len = ofs + len;

	/*
	 * Need smallest pow such that:
	 *
	 *   1 / (2^pow) <= (len / size)
	 *
	 * so (assuming power-of-2 size) we do:
	 *
	 *   pow = ceil(log2(size / len)) = log2(size) - floor(log2(len))
	 */
	pow = ilog2(mtd->size) - ilog2(lock_len);
	val = mask - (pow << shift);
	if (val & ~mask)
		return -EINVAL;
	/* Don't "lock" with no region! */
	if (!(val & mask))
		return -EINVAL;

	status_new = (status_old & ~mask & ~SR_TB) | val;

	/* Disallow further writes if WP pin is asserted */
	status_new |= SR_SRWD;

	if (!use_top)
		status_new |= SR_TB;

	/* Don't bother if they're the same */
	if (status_new == status_old)
		return 0;

	/* Only modify protection if it will not unlock other areas */
	if ((status_new & mask) < (status_old & mask))
		return -EINVAL;

	return write_sr_and_check(nor, status_new, mask);
}

/*
 * Unlock a region of the flash. See stm_lock() for more info
 *
 * Returns negative on errors, 0 on success.
 */
static int stm_unlock(struct spi_nor *nor, loff_t ofs, uint64_t len)
{
	struct mtd_info *mtd = &nor->mtd;
	int status_old, status_new;
	u8 mask = SR_BP2 | SR_BP1 | SR_BP0;
	u8 shift = ffs(mask) - 1, pow, val;
	loff_t lock_len;
	bool can_be_top = true, can_be_bottom = nor->flags & SNOR_F_HAS_SR_TB;
	bool use_top;

	status_old = read_sr(nor);
	if (status_old < 0)
		return status_old;

	/* If nothing in our range is locked, we don't need to do anything */
	if (stm_is_unlocked_sr(nor, ofs, len, status_old))
		return 0;

	/* If anything below us is locked, we can't use 'top' protection */
	if (!stm_is_unlocked_sr(nor, 0, ofs, status_old))
		can_be_top = false;

	/* If anything above us is locked, we can't use 'bottom' protection */
	if (!stm_is_unlocked_sr(nor, ofs + len, mtd->size - (ofs + len),
				status_old))
		can_be_bottom = false;

	if (!can_be_bottom && !can_be_top)
		return -EINVAL;

	/* Prefer top, if both are valid */
	use_top = can_be_top;

	/* lock_len: length of region that should remain locked */
	if (use_top)
		lock_len = mtd->size - (ofs + len);
	else
		lock_len = ofs;

	/*
	 * Need largest pow such that:
	 *
	 *   1 / (2^pow) >= (len / size)
	 *
	 * so (assuming power-of-2 size) we do:
	 *
	 *   pow = floor(log2(size / len)) = log2(size) - ceil(log2(len))
	 */
	pow = ilog2(mtd->size) - order_base_2(lock_len);
	if (lock_len == 0) {
		val = 0; /* fully unlocked */
	} else {
		val = mask - (pow << shift);
		/* Some power-of-two sizes are not supported */
		if (val & ~mask)
			return -EINVAL;
	}

	status_new = (status_old & ~mask & ~SR_TB) | val;

	/* Don't protect status register if we're fully unlocked */
	if (lock_len == 0)
		status_new &= ~SR_SRWD;

	if (!use_top)
		status_new |= SR_TB;

	/* Don't bother if they're the same */
	if (status_new == status_old)
		return 0;

	/* Only modify protection if it will not lock other areas */
	if ((status_new & mask) > (status_old & mask))
		return -EINVAL;

	return write_sr_and_check(nor, status_new, mask);
}

/*
 * Check if a region of the flash is (completely) locked. See stm_lock() for
 * more info.
 *
 * Returns 1 if entire region is locked, 0 if any portion is unlocked, and
 * negative on errors.
 */
static int stm_is_locked(struct spi_nor *nor, loff_t ofs, uint64_t len)
{
	int status;

	status = read_sr(nor);
	if (status < 0)
		return status;

	return stm_is_locked_sr(nor, ofs, len, status);
}

static int spi_nor_lock(struct mtd_info *mtd, loff_t ofs, uint64_t len)
{
	struct spi_nor *nor = mtd_to_spi_nor(mtd);
	int ret;
	uint8_t status;
	uint8_t lock_bits;

	ret = spi_nor_lock_and_prep(nor, SPI_NOR_OPS_LOCK);
	if (ret)
		return ret;

	if (nor->isparallel == 1)
		ofs = ofs >> nor->shift;

	if (nor->isstacked == 1) {
		if (ofs >= (mtd->size / 2)) {
			ofs = ofs - (mtd->size / 2);
			nor->spi->master->flags |= SPI_MASTER_U_PAGE;
		} else
			nor->spi->master->flags &= ~SPI_MASTER_U_PAGE;
	}

	ret = nor->flash_lock(nor, ofs, len);
	/* Wait until finished previous command */
	ret = spi_nor_wait_till_ready(nor);
	if (ret)
		goto err;

	status = read_sr(nor);

	lock_bits = min_protected_area_including_offset(nor, ofs);

	/* Only modify protection if it will not unlock other areas */
	if (lock_bits > bp_bits_from_sr(nor, status)) {
		nor->is_lock = 1;
		ret = write_sr_modify_protection(nor, status, lock_bits);
	}
	else
		dev_err(nor->dev, "trying to unlock already locked area\n");
err:
	spi_nor_unlock_and_unprep(nor, SPI_NOR_OPS_UNLOCK);
	return ret;
}

static int spi_nor_unlock(struct mtd_info *mtd, loff_t ofs, uint64_t len)
{
	struct spi_nor *nor = mtd_to_spi_nor(mtd);
	int ret;
	uint8_t status;
	uint8_t lock_bits;

	ret = spi_nor_lock_and_prep(nor, SPI_NOR_OPS_UNLOCK);
	if (ret)
		return ret;

	if (nor->isparallel == 1)
		ofs = ofs >> nor->shift;

	if (nor->isstacked == 1) {
		if (ofs >= (mtd->size / 2)) {
			ofs = ofs - (mtd->size / 2);
			nor->spi->master->flags |= SPI_MASTER_U_PAGE;
		} else
			nor->spi->master->flags &= ~SPI_MASTER_U_PAGE;
	}

	ret = nor->flash_unlock(nor, ofs, len);
	/* Wait until finished previous command */
	ret = spi_nor_wait_till_ready(nor);
	if (ret)
		goto err;

	status = read_sr(nor);

	lock_bits = min_protected_area_including_offset(nor, ofs+len) - 1;

	/* Only modify protection if it will not lock other areas */
	if (lock_bits < bp_bits_from_sr(nor, status)) {
		nor->is_lock = 0;
		ret = write_sr_modify_protection(nor, status, lock_bits);
	}
	else
		dev_err(nor->dev, "trying to lock already unlocked area\n");
err:
	spi_nor_unlock_and_unprep(nor, SPI_NOR_OPS_LOCK);
	return ret;
}

static int spi_nor_is_locked(struct mtd_info *mtd, loff_t ofs, uint64_t len)
{
	struct spi_nor *nor = mtd_to_spi_nor(mtd);
	int ret;

	ret = spi_nor_lock_and_prep(nor, SPI_NOR_OPS_UNLOCK);
	if (ret)
		return ret;

	ret = nor->flash_is_locked(nor, ofs, len);

	spi_nor_unlock_and_unprep(nor, SPI_NOR_OPS_LOCK);
	return ret;
}

static int macronix_quad_enable(struct spi_nor *nor);

/* Used when the "_ext_id" is two bytes at most */
#define INFO(_jedec_id, _ext_id, _sector_size, _n_sectors, _flags)	\
		.id = {							\
			((_jedec_id) >> 16) & 0xff,			\
			((_jedec_id) >> 8) & 0xff,			\
			(_jedec_id) & 0xff,				\
			((_ext_id) >> 8) & 0xff,			\
			(_ext_id) & 0xff,				\
			},						\
		.id_len = (!(_jedec_id) ? 0 : (3 + ((_ext_id) ? 2 : 0))),	\
		.sector_size = (_sector_size),				\
		.n_sectors = (_n_sectors),				\
		.page_size = 256,					\
		.flags = (_flags),

#define INFO6(_jedec_id, _ext_id, _sector_size, _n_sectors, _flags)	\
		.id = {							\
			((_jedec_id) >> 16) & 0xff,			\
			((_jedec_id) >> 8) & 0xff,			\
			(_jedec_id) & 0xff,				\
			((_ext_id) >> 16) & 0xff,			\
			((_ext_id) >> 8) & 0xff,			\
			(_ext_id) & 0xff,				\
			},						\
		.id_len = 6,						\
		.sector_size = (_sector_size),				\
		.n_sectors = (_n_sectors),				\
		.page_size = 256,					\
		.flags = (_flags),

#define CAT25_INFO(_sector_size, _n_sectors, _page_size, _addr_width, _flags)	\
		.sector_size = (_sector_size),				\
		.n_sectors = (_n_sectors),				\
		.page_size = (_page_size),				\
		.addr_width = (_addr_width),				\
		.flags = (_flags),

#define S3AN_INFO(_jedec_id, _n_sectors, _page_size)			\
		.id = {							\
			((_jedec_id) >> 16) & 0xff,			\
			((_jedec_id) >> 8) & 0xff,			\
			(_jedec_id) & 0xff				\
			},						\
		.id_len = 3,						\
		.sector_size = (8*_page_size),				\
		.n_sectors = (_n_sectors),				\
		.page_size = _page_size,				\
		.addr_width = 3,					\
		.flags = SPI_NOR_NO_FR | SPI_S3AN,

/* NOTE: double check command sets and memory organization when you add
 * more nor chips.  This current list focusses on newer chips, which
 * have been converging on command sets which including JEDEC ID.
 *
 * All newly added entries should describe *hardware* and should use SECT_4K
 * (or SECT_4K_PMC) if hardware supports erasing 4 KiB sectors. For usage
 * scenarios excluding small sectors there is config option that can be
 * disabled: CONFIG_MTD_SPI_NOR_USE_4K_SECTORS.
 * For historical (and compatibility) reasons (before we got above config) some
 * old entries may be missing 4K flag.
 */
static const struct flash_info spi_nor_ids[] = {
	/* Atmel -- some are (confusingly) marketed as "DataFlash" */
	{ "at25fs010",  INFO(0x1f6601, 0, 32 * 1024,   4, SECT_4K) },
	{ "at25fs040",  INFO(0x1f6604, 0, 64 * 1024,   8, SECT_4K) },

	{ "at25df041a", INFO(0x1f4401, 0, 64 * 1024,   8, SECT_4K) },
	{ "at25df321",  INFO(0x1f4700, 0, 64 * 1024,  64, SECT_4K) },
	{ "at25df321a", INFO(0x1f4701, 0, 64 * 1024,  64, SECT_4K) },
	{ "at25df641",  INFO(0x1f4800, 0, 64 * 1024, 128, SECT_4K) },

	{ "at26f004",   INFO(0x1f0400, 0, 64 * 1024,  8, SECT_4K) },
	{ "at26df081a", INFO(0x1f4501, 0, 64 * 1024, 16, SECT_4K) },
	{ "at26df161a", INFO(0x1f4601, 0, 64 * 1024, 32, SECT_4K) },
	{ "at26df321",  INFO(0x1f4700, 0, 64 * 1024, 64, SECT_4K) },

	{ "at45db081d", INFO(0x1f2500, 0, 64 * 1024, 16, SECT_4K) },

	/* EON -- en25xxx */
	{ "en25f32",    INFO(0x1c3116, 0, 64 * 1024,   64, SECT_4K) },
	{ "en25p32",    INFO(0x1c2016, 0, 64 * 1024,   64, 0) },
	{ "en25q32b",   INFO(0x1c3016, 0, 64 * 1024,   64, 0) },
	{ "en25p64",    INFO(0x1c2017, 0, 64 * 1024,  128, 0) },
	{ "en25q64",    INFO(0x1c3017, 0, 64 * 1024,  128, SECT_4K) },
	{ "en25qh32",   INFO(0x1c7016, 0, 64 * 1024,   64, 0) },
	{ "en25qh128",  INFO(0x1c7018, 0, 64 * 1024,  256, 0) },
	{ "en25qh256",  INFO(0x1c7019, 0, 64 * 1024,  512, 0) },
	{ "en25s64",	INFO(0x1c3817, 0, 64 * 1024,  128, SECT_4K) },

	/* ESMT */
	{ "f25l32pa", INFO(0x8c2016, 0, 64 * 1024, 64, SECT_4K | SPI_NOR_HAS_LOCK) },
	{ "f25l32qa", INFO(0x8c4116, 0, 64 * 1024, 64, SECT_4K | SPI_NOR_HAS_LOCK) },
	{ "f25l64qa", INFO(0x8c4117, 0, 64 * 1024, 128, SECT_4K | SPI_NOR_HAS_LOCK) },

	/* Everspin */
	{ "mr25h128", CAT25_INFO( 16 * 1024, 1, 256, 2, SPI_NOR_NO_ERASE | SPI_NOR_NO_FR) },
	{ "mr25h256", CAT25_INFO( 32 * 1024, 1, 256, 2, SPI_NOR_NO_ERASE | SPI_NOR_NO_FR) },
	{ "mr25h10",  CAT25_INFO(128 * 1024, 1, 256, 3, SPI_NOR_NO_ERASE | SPI_NOR_NO_FR) },
	{ "mr25h40",  CAT25_INFO(512 * 1024, 1, 256, 3, SPI_NOR_NO_ERASE | SPI_NOR_NO_FR) },

	/* Fujitsu */
	{ "mb85rs1mt", INFO(0x047f27, 0, 128 * 1024, 1, SPI_NOR_NO_ERASE) },

	/* GigaDevice */
	{
		"gd25q16", INFO(0xc84015, 0, 64 * 1024,  32,
			SECT_4K | SPI_NOR_DUAL_READ | SPI_NOR_QUAD_READ |
			SPI_NOR_HAS_LOCK | SPI_NOR_HAS_TB)
	},
	{
		"gd25q32", INFO(0xc84016, 0, 64 * 1024,  64,
			SECT_4K | SPI_NOR_DUAL_READ | SPI_NOR_QUAD_READ |
			SPI_NOR_HAS_LOCK | SPI_NOR_HAS_TB)
	},
	{
		"gd25lq32", INFO(0xc86016, 0, 64 * 1024, 64,
			SECT_4K | SPI_NOR_DUAL_READ | SPI_NOR_QUAD_READ |
			SPI_NOR_HAS_LOCK | SPI_NOR_HAS_TB)
	},
	{
		"gd25q64", INFO(0xc84017, 0, 64 * 1024, 128,
			SECT_4K | SPI_NOR_DUAL_READ | SPI_NOR_QUAD_READ |
			SPI_NOR_HAS_LOCK | SPI_NOR_HAS_TB)
	},
	{
		"gd25lq64c", INFO(0xc86017, 0, 64 * 1024, 128,
			SECT_4K | SPI_NOR_DUAL_READ | SPI_NOR_QUAD_READ |
			SPI_NOR_HAS_LOCK | SPI_NOR_HAS_TB)
	},
	{
		"gd25q128", INFO(0xc84018, 0, 64 * 1024, 256,
			SECT_4K | SPI_NOR_DUAL_READ | SPI_NOR_QUAD_READ |
			SPI_NOR_HAS_LOCK | SPI_NOR_HAS_TB)
	},
	{
		"gd25q256", INFO(0xc84019, 0, 64 * 1024, 512,
			SECT_4K | SPI_NOR_DUAL_READ | SPI_NOR_QUAD_READ |
			SPI_NOR_4B_OPCODES | SPI_NOR_HAS_LOCK | SPI_NOR_HAS_TB)
			.quad_enable = macronix_quad_enable,
	},

	/* Intel/Numonyx -- xxxs33b */
	{ "160s33b",  INFO(0x898911, 0, 64 * 1024,  32, 0) },
	{ "320s33b",  INFO(0x898912, 0, 64 * 1024,  64, 0) },
	{ "640s33b",  INFO(0x898913, 0, 64 * 1024, 128, 0) },

	/* ISSI */
<<<<<<< HEAD
	{ "is25lp080d", INFO(0x9d6014, 0, 64 * 1024, 32, SECT_4K | SPI_NOR_DUAL_READ | SPI_NOR_QUAD_READ | SPI_NOR_HAS_LOCK) },
	{ "is25wp080d", INFO(0x9d7014, 0, 64 * 1024, 32, SECT_4K | SPI_NOR_DUAL_READ | SPI_NOR_QUAD_READ | SPI_NOR_HAS_LOCK) },
	{ "is25lp016d", INFO(0x9d6015, 0, 64 * 1024, 32, SECT_4K | SPI_NOR_DUAL_READ | SPI_NOR_QUAD_READ | SPI_NOR_HAS_LOCK) },
	{ "is25wp016d", INFO(0x9d7015, 0, 64 * 1024, 32, SECT_4K | SPI_NOR_DUAL_READ | SPI_NOR_QUAD_READ | SPI_NOR_HAS_LOCK) },
	{ "is25lp032d", INFO(0x9d6016, 0, 64 * 1024, 64, SECT_4K | SPI_NOR_DUAL_READ | SPI_NOR_QUAD_READ | SPI_NOR_HAS_LOCK) },
	{ "is25wp032d", INFO(0x9d7016, 0, 64 * 1024, 64, SECT_4K | SPI_NOR_DUAL_READ | SPI_NOR_QUAD_READ | SPI_NOR_HAS_LOCK) },
	{ "is25lp064a", INFO(0x9d6017, 0, 64 * 1024, 128, SECT_4K | SPI_NOR_DUAL_READ | SPI_NOR_QUAD_READ | SPI_NOR_HAS_LOCK) },
	{ "is25wp064a", INFO(0x9d7017, 0, 64 * 1024, 128, SECT_4K | SPI_NOR_DUAL_READ | SPI_NOR_QUAD_READ | SPI_NOR_HAS_LOCK) },
	{ "is25lp128f", INFO(0x9d6018, 0, 64 * 1024, 256, SECT_4K | SPI_NOR_DUAL_READ | SPI_NOR_QUAD_READ | SPI_NOR_HAS_LOCK) },
	{ "is25wp128f", INFO(0x9d7018, 0, 64 * 1024, 256, SECT_4K | SPI_NOR_DUAL_READ | SPI_NOR_QUAD_READ | SPI_NOR_HAS_LOCK) },
	{ "is25lp256d", INFO(0x9d6019, 0, 64 * 1024, 512, SECT_4K | SPI_NOR_DUAL_READ | SPI_NOR_QUAD_READ | SPI_NOR_HAS_LOCK) },
	{ "is25wp256d", INFO(0x9d7019, 0, 64 * 1024, 512, SECT_4K | SPI_NOR_DUAL_READ | SPI_NOR_QUAD_READ | SPI_NOR_HAS_LOCK) },
	{ "is25cd512", INFO(0x7f9d20, 0, 32 * 1024,   2, SECT_4K) },
=======
	{ "is25cd512",  INFO(0x7f9d20, 0, 32 * 1024,   2, SECT_4K) },
	{ "is25lq040b", INFO(0x9d4013, 0, 64 * 1024,   8,
			SECT_4K | SPI_NOR_DUAL_READ | SPI_NOR_QUAD_READ) },
	{ "is25lp080d", INFO(0x9d6014, 0, 64 * 1024,  16,
			SECT_4K | SPI_NOR_DUAL_READ | SPI_NOR_QUAD_READ) },
	{ "is25lp128",  INFO(0x9d6018, 0, 64 * 1024, 256,
			SECT_4K | SPI_NOR_DUAL_READ) },
	{ "is25lp256",  INFO(0x9d6019, 0, 64 * 1024, 512,
			SECT_4K | SPI_NOR_DUAL_READ) },
	{ "is25wp032",  INFO(0x9d7016, 0, 64 * 1024,  64,
			SECT_4K | SPI_NOR_DUAL_READ | SPI_NOR_QUAD_READ) },
	{ "is25wp064",  INFO(0x9d7017, 0, 64 * 1024, 128,
			SECT_4K | SPI_NOR_DUAL_READ | SPI_NOR_QUAD_READ) },
	{ "is25wp128",  INFO(0x9d7018, 0, 64 * 1024, 256,
			SECT_4K | SPI_NOR_DUAL_READ | SPI_NOR_QUAD_READ) },
>>>>>>> 84df9525

	/* Macronix */
	{ "mx25l512e",   INFO(0xc22010, 0, 64 * 1024,   1, SECT_4K) },
	{ "mx25l2005a",  INFO(0xc22012, 0, 64 * 1024,   4, SECT_4K) },
	{ "mx25l4005a",  INFO(0xc22013, 0, 64 * 1024,   8, SECT_4K) },
	{ "mx25l8005",   INFO(0xc22014, 0, 64 * 1024,  16, 0) },
	{ "mx25l1606e",  INFO(0xc22015, 0, 64 * 1024,  32, SECT_4K) },
	{ "mx25l3205d",  INFO(0xc22016, 0, 64 * 1024,  64, SECT_4K) },
	{ "mx25l3255e",  INFO(0xc29e16, 0, 64 * 1024,  64, SECT_4K) },
	{ "mx25l6405d",  INFO(0xc22017, 0, 64 * 1024, 128, SECT_4K) },
	{ "mx25u2033e",  INFO(0xc22532, 0, 64 * 1024,   4, SECT_4K) },
	{ "mx25u4035",   INFO(0xc22533, 0, 64 * 1024,   8, SECT_4K) },
	{ "mx25u8035",   INFO(0xc22534, 0, 64 * 1024,  16, SECT_4K) },
	{ "mx25u6435f",  INFO(0xc22537, 0, 64 * 1024, 128, SECT_4K) },
	{ "mx25l12805d", INFO(0xc22018, 0, 64 * 1024, 256, 0) },
	{ "mx25l12855e", INFO(0xc22618, 0, 64 * 1024, 256, 0) },
	{ "mx25l25635e", INFO(0xc22019, 0, 64 * 1024, 512, SPI_NOR_DUAL_READ | SPI_NOR_QUAD_READ) },
	{ "mx25u25635f", INFO(0xc22539, 0, 64 * 1024, 512, SECT_4K | SPI_NOR_4B_OPCODES) },
	{ "mx25l25655e", INFO(0xc22619, 0, 64 * 1024, 512, 0) },
	{ "mx66l51235l", INFO(0xc2201a, 0, 64 * 1024, 1024, SPI_NOR_DUAL_READ | SPI_NOR_QUAD_READ | SPI_NOR_4B_OPCODES) },
	{ "mx66u51235f", INFO(0xc2253a, 0, 64 * 1024, 1024, SECT_4K | SPI_NOR_DUAL_READ | SPI_NOR_QUAD_READ | SPI_NOR_4B_OPCODES) },
	{ "mx66l1g45g",  INFO(0xc2201b, 0, 64 * 1024, 2048, SECT_4K | SPI_NOR_DUAL_READ | SPI_NOR_QUAD_READ) },
	{ "mx66u1g45g",  INFO(0xc2253b, 0, 64 * 1024, 2048, SECT_4K | SPI_NOR_DUAL_READ | SPI_NOR_QUAD_READ) },
	{ "mx66l1g55g",  INFO(0xc2261b, 0, 64 * 1024, 2048, SPI_NOR_QUAD_READ) },

	/* Micron */
	{ "n25q016a",	 INFO(0x20bb15, 0, 64 * 1024,   32, SECT_4K | SPI_NOR_QUAD_READ) },
	{ "n25q032",	 INFO(0x20ba16, 0, 64 * 1024,   64, SPI_NOR_QUAD_READ) },
	{ "n25q032a",	 INFO(0x20bb16, 0, 64 * 1024,   64, SPI_NOR_QUAD_READ) },
	{ "n25q064",     INFO(0x20ba17, 0, 64 * 1024,  128, SECT_4K | SPI_NOR_QUAD_READ) },
	{ "n25q064a",    INFO(0x20bb17, 0, 64 * 1024,  128, SECT_4K | SPI_NOR_QUAD_READ) },
<<<<<<< HEAD
	{ "n25q128a11",  INFO(0x20bb18, 0, 64 * 1024,  256, SECT_4K | SPI_NOR_QUAD_READ | USE_FSR | SPI_NOR_HAS_LOCK) },
	{ "n25q128a13",  INFO(0x20ba18, 0, 64 * 1024,  256, SECT_4K | SPI_NOR_QUAD_READ | USE_FSR | SPI_NOR_HAS_LOCK) },
	{ "n25q256a",    INFO(0x20bb19, 0, 64 * 1024,  512, SECT_4K | SPI_NOR_QUAD_READ | USE_FSR| SPI_NOR_HAS_LOCK) },
	{ "n25q256a13",  INFO(0x20ba19, 0, 64 * 1024,  512, SECT_4K | SPI_NOR_DUAL_READ | SPI_NOR_QUAD_READ | USE_FSR | SPI_NOR_HAS_LOCK) },
	{ "n25q512a",    INFO(0x20bb20, 0, 64 * 1024, 1024, SECT_4K | USE_FSR | SPI_NOR_QUAD_READ | SPI_NOR_HAS_LOCK) },
	{ "n25q512a13",  INFO(0x20ba20, 0, 64 * 1024, 1024, SECT_4K | SPI_NOR_DUAL_READ | SPI_NOR_QUAD_READ | USE_FSR | SPI_NOR_HAS_LOCK) },
	{ "n25q512ax3",  INFO(0x20ba20, 0, 64 * 1024, 1024, SECT_4K | USE_FSR | SPI_NOR_QUAD_READ | SPI_NOR_HAS_LOCK) },
	{ "n25q00",      INFO(0x20ba21, 0, 64 * 1024, 2048, SECT_4K | USE_FSR | SPI_NOR_QUAD_READ | SPI_NOR_HAS_LOCK | NO_CHIP_ERASE) },
	{ "n25q00a",     INFO(0x20bb21, 0, 64 * 1024, 2048, SECT_4K | USE_FSR | SPI_NOR_QUAD_READ | SPI_NOR_HAS_LOCK | NO_CHIP_ERASE) },
	{ "mt25ql02g",   INFO(0x20ba22, 0, 64 * 1024, 4096, SECT_4K | USE_FSR | SPI_NOR_QUAD_READ | SPI_NOR_HAS_LOCK | NO_CHIP_ERASE) },
	{ "mt25ul02g",   INFO(0x20bb22, 0, 64 * 1024, 4096, SECT_4K | USE_FSR | SPI_NOR_QUAD_READ | SPI_NOR_HAS_LOCK | NO_CHIP_ERASE) },
=======
	{ "n25q128a11",  INFO(0x20bb18, 0, 64 * 1024,  256, SECT_4K | SPI_NOR_QUAD_READ) },
	{ "n25q128a13",  INFO(0x20ba18, 0, 64 * 1024,  256, SECT_4K | SPI_NOR_QUAD_READ) },
	{ "n25q256a",    INFO(0x20ba19, 0, 64 * 1024,  512, SECT_4K | SPI_NOR_DUAL_READ | SPI_NOR_QUAD_READ) },
	{ "n25q256ax1",  INFO(0x20bb19, 0, 64 * 1024,  512, SECT_4K | SPI_NOR_QUAD_READ) },
	{ "n25q512a",    INFO(0x20bb20, 0, 64 * 1024, 1024, SECT_4K | USE_FSR | SPI_NOR_QUAD_READ) },
	{ "n25q512ax3",  INFO(0x20ba20, 0, 64 * 1024, 1024, SECT_4K | USE_FSR | SPI_NOR_QUAD_READ) },
	{ "n25q00",      INFO(0x20ba21, 0, 64 * 1024, 2048, SECT_4K | USE_FSR | SPI_NOR_QUAD_READ | NO_CHIP_ERASE) },
	{ "n25q00a",     INFO(0x20bb21, 0, 64 * 1024, 2048, SECT_4K | USE_FSR | SPI_NOR_QUAD_READ | NO_CHIP_ERASE) },
	{ "mt25qu02g",   INFO(0x20bb22, 0, 64 * 1024, 4096, SECT_4K | USE_FSR | SPI_NOR_QUAD_READ | NO_CHIP_ERASE) },
>>>>>>> 84df9525

	/* PMC */
	{ "pm25lv512",   INFO(0,        0, 32 * 1024,    2, SECT_4K_PMC) },
	{ "pm25lv010",   INFO(0,        0, 32 * 1024,    4, SECT_4K_PMC) },
	{ "pm25lq032",   INFO(0x7f9d46, 0, 64 * 1024,   64, SECT_4K) },

	/* Spansion/Cypress -- single (large) sector size only, at least
	 * for the chips listed here (without boot sectors).
	 */
	{ "s25sl032p",  INFO(0x010215, 0x4d00,  64 * 1024,  64, SPI_NOR_DUAL_READ | SPI_NOR_QUAD_READ) },
	{ "s25sl064p",  INFO(0x010216, 0x4d00,  64 * 1024, 128, SPI_NOR_DUAL_READ | SPI_NOR_QUAD_READ) },
	{ "s25fl256s0", INFO(0x010219, 0x4d00, 256 * 1024, 128, SPI_NOR_DUAL_READ | SPI_NOR_QUAD_READ | SPI_NOR_HAS_LOCK | USE_CLSR) },
	{ "s25fl256s1", INFO(0x010219, 0x4d01,  64 * 1024, 512, SPI_NOR_DUAL_READ | SPI_NOR_QUAD_READ | USE_CLSR) },
	{ "s25fl512s",  INFO(0x010220, 0x4d00, 256 * 1024, 256, SPI_NOR_DUAL_READ | SPI_NOR_QUAD_READ | USE_CLSR) },
	{ "s70fl01gs",  INFO(0x010221, 0x4d00, 256 * 1024, 256, SPI_NOR_DUAL_READ | SPI_NOR_QUAD_READ) },
	{ "s25sl12800", INFO(0x012018, 0x0300, 256 * 1024,  64, SPI_NOR_HAS_LOCK) },
	{ "s25sl12801", INFO(0x012018, 0x0301,  64 * 1024, 256, SPI_NOR_HAS_LOCK) },
	{ "s25fl128s",	INFO6(0x012018, 0x4d0180, 64 * 1024, 256, SPI_NOR_QUAD_READ | USE_CLSR) },
	{ "s25fl129p0", INFO(0x012018, 0x4d00, 256 * 1024,  64, SPI_NOR_DUAL_READ | SPI_NOR_QUAD_READ | SPI_NOR_HAS_LOCK | USE_CLSR) },
	{ "s25fl129p1", INFO(0x012018, 0x4d01,  64 * 1024, 256, SPI_NOR_DUAL_READ | SPI_NOR_QUAD_READ | SPI_NOR_HAS_LOCK | USE_CLSR) },
	{ "s25sl004a",  INFO(0x010212,      0,  64 * 1024,   8, 0) },
	{ "s25sl008a",  INFO(0x010213,      0,  64 * 1024,  16, 0) },
	{ "s25sl016a",  INFO(0x010214,      0,  64 * 1024,  32, 0) },
	{ "s25sl032a",  INFO(0x010215,      0,  64 * 1024,  64, 0) },
	{ "s25sl064a",  INFO(0x010216,      0,  64 * 1024, 128, 0) },
	{ "s25fl004k",  INFO(0xef4013,      0,  64 * 1024,   8, SECT_4K | SPI_NOR_DUAL_READ | SPI_NOR_QUAD_READ) },
	{ "s25fl008k",  INFO(0xef4014,      0,  64 * 1024,  16, SECT_4K | SPI_NOR_DUAL_READ | SPI_NOR_QUAD_READ) },
	{ "s25fl016k",  INFO(0xef4015,      0,  64 * 1024,  32, SECT_4K | SPI_NOR_DUAL_READ | SPI_NOR_QUAD_READ) },
	{ "s25fl064k",  INFO(0xef4017,      0,  64 * 1024, 128, SECT_4K) },
	{ "s25fl116k",  INFO(0x014015,      0,  64 * 1024,  32, SECT_4K | SPI_NOR_DUAL_READ | SPI_NOR_QUAD_READ) },
	{ "s25fl132k",  INFO(0x014016,      0,  64 * 1024,  64, SECT_4K) },
	{ "s25fl164k",  INFO(0x014017,      0,  64 * 1024, 128, SECT_4K) },
	{ "s25fl204k",  INFO(0x014013,      0,  64 * 1024,   8, SECT_4K | SPI_NOR_DUAL_READ) },
	{ "s25fl208k",  INFO(0x014014,      0,  64 * 1024,  16, SECT_4K | SPI_NOR_DUAL_READ) },
	{ "s25fl064l",  INFO(0x016017,      0,  64 * 1024, 128, SECT_4K | SPI_NOR_DUAL_READ | SPI_NOR_QUAD_READ | SPI_NOR_4B_OPCODES) },
<<<<<<< HEAD
	{ "sst26wf016B", INFO(0xbf2651, 0, 64 * 1024, 32, SECT_4K | SST_GLOBAL_PROT_UNLK) },
=======
	{ "s25fl128l",  INFO(0x016018,      0,  64 * 1024, 256, SECT_4K | SPI_NOR_DUAL_READ | SPI_NOR_QUAD_READ | SPI_NOR_4B_OPCODES) },
	{ "s25fl256l",  INFO(0x016019,      0,  64 * 1024, 512, SECT_4K | SPI_NOR_DUAL_READ | SPI_NOR_QUAD_READ | SPI_NOR_4B_OPCODES) },
>>>>>>> 84df9525

	/* SST -- large erase sizes are "overlays", "sectors" are 4K */
	{ "sst25vf040b", INFO(0xbf258d, 0, 64 * 1024,  8, SECT_4K | SST_WRITE) },
	{ "sst25vf080b", INFO(0xbf258e, 0, 64 * 1024, 16, SECT_4K | SST_WRITE) },
	{ "sst25vf016b", INFO(0xbf2541, 0, 64 * 1024, 32, SECT_4K | SST_WRITE) },
	{ "sst25vf032b", INFO(0xbf254a, 0, 64 * 1024, 64, SECT_4K | SST_WRITE) },
	{ "sst25vf064c", INFO(0xbf254b, 0, 64 * 1024, 128, SECT_4K) },
	{ "sst25wf512",  INFO(0xbf2501, 0, 64 * 1024,  1, SECT_4K | SST_WRITE) },
	{ "sst25wf010",  INFO(0xbf2502, 0, 64 * 1024,  2, SECT_4K | SST_WRITE) },
	{ "sst25wf020",  INFO(0xbf2503, 0, 64 * 1024,  4, SECT_4K | SST_WRITE) },
	{ "sst25wf020a", INFO(0x621612, 0, 64 * 1024,  4, SECT_4K) },
	{ "sst25wf040b", INFO(0x621613, 0, 64 * 1024,  8, SECT_4K) },
	{ "sst25wf040",  INFO(0xbf2504, 0, 64 * 1024,  8, SECT_4K | SST_WRITE) },
	{ "sst25wf080",  INFO(0xbf2505, 0, 64 * 1024, 16, SECT_4K | SST_WRITE) },
	{ "sst26vf064b", INFO(0xbf2643, 0, 64 * 1024, 128, SECT_4K | SPI_NOR_DUAL_READ | SPI_NOR_QUAD_READ) },

	/* ST Microelectronics -- newer production may have feature updates */
	{ "m25p05",  INFO(0x202010,  0,  32 * 1024,   2, 0) },
	{ "m25p10",  INFO(0x202011,  0,  32 * 1024,   4, 0) },
	{ "m25p20",  INFO(0x202012,  0,  64 * 1024,   4, 0) },
	{ "m25p40",  INFO(0x202013,  0,  64 * 1024,   8, 0) },
	{ "m25p80",  INFO(0x202014,  0,  64 * 1024,  16, 0) },
	{ "m25p16",  INFO(0x202015,  0,  64 * 1024,  32, 0) },
	{ "m25p32",  INFO(0x202016,  0,  64 * 1024,  64, 0) },
	{ "m25p64",  INFO(0x202017,  0,  64 * 1024, 128, 0) },
	{ "m25p128", INFO(0x202018,  0, 256 * 1024,  64, 0) },

	{ "m25p05-nonjedec",  INFO(0, 0,  32 * 1024,   2, 0) },
	{ "m25p10-nonjedec",  INFO(0, 0,  32 * 1024,   4, 0) },
	{ "m25p20-nonjedec",  INFO(0, 0,  64 * 1024,   4, 0) },
	{ "m25p40-nonjedec",  INFO(0, 0,  64 * 1024,   8, 0) },
	{ "m25p80-nonjedec",  INFO(0, 0,  64 * 1024,  16, 0) },
	{ "m25p16-nonjedec",  INFO(0, 0,  64 * 1024,  32, 0) },
	{ "m25p32-nonjedec",  INFO(0, 0,  64 * 1024,  64, 0) },
	{ "m25p64-nonjedec",  INFO(0, 0,  64 * 1024, 128, 0) },
	{ "m25p128-nonjedec", INFO(0, 0, 256 * 1024,  64, 0) },

	{ "m45pe10", INFO(0x204011,  0, 64 * 1024,    2, 0) },
	{ "m45pe80", INFO(0x204014,  0, 64 * 1024,   16, 0) },
	{ "m45pe16", INFO(0x204015,  0, 64 * 1024,   32, 0) },

	{ "m25pe20", INFO(0x208012,  0, 64 * 1024,  4,       0) },
	{ "m25pe80", INFO(0x208014,  0, 64 * 1024, 16,       0) },
	{ "m25pe16", INFO(0x208015,  0, 64 * 1024, 32, SECT_4K) },

	{ "m25px16",    INFO(0x207115,  0, 64 * 1024, 32, SECT_4K) },
	{ "m25px32",    INFO(0x207116,  0, 64 * 1024, 64, SECT_4K) },
	{ "m25px32-s0", INFO(0x207316,  0, 64 * 1024, 64, SECT_4K) },
	{ "m25px32-s1", INFO(0x206316,  0, 64 * 1024, 64, SECT_4K) },
	{ "m25px64",    INFO(0x207117,  0, 64 * 1024, 128, 0) },
	{ "m25px80",    INFO(0x207114,  0, 64 * 1024, 16, 0) },

	/* Winbond -- w25x "blocks" are 64K, "sectors" are 4KiB */
	{ "w25x05", INFO(0xef3010, 0, 64 * 1024,  1,  SECT_4K) },
	{ "w25x10", INFO(0xef3011, 0, 64 * 1024,  2,  SECT_4K) },
	{ "w25x20", INFO(0xef3012, 0, 64 * 1024,  4,  SECT_4K) },
	{ "w25x40", INFO(0xef3013, 0, 64 * 1024,  8,  SECT_4K) },
	{ "w25x80", INFO(0xef3014, 0, 64 * 1024,  16, SECT_4K) },
	{ "w25x16", INFO(0xef3015, 0, 64 * 1024,  32, SECT_4K) },
	{
		"w25q16dw", INFO(0xef6015, 0, 64 * 1024,  32,
			SECT_4K | SPI_NOR_DUAL_READ | SPI_NOR_QUAD_READ |
			SPI_NOR_HAS_LOCK | SPI_NOR_HAS_TB)
	},
	{ "w25x32", INFO(0xef3016, 0, 64 * 1024,  64, SECT_4K) },
	{ "w25q20cl", INFO(0xef4012, 0, 64 * 1024,  4, SECT_4K) },
	{ "w25q20bw", INFO(0xef5012, 0, 64 * 1024,  4, SECT_4K) },
	{ "w25q20ew", INFO(0xef6012, 0, 64 * 1024,  4, SECT_4K) },
	{ "w25q32", INFO(0xef4016, 0, 64 * 1024,  64, SECT_4K) },
	{
		"w25q32dw", INFO(0xef6016, 0, 64 * 1024,  64,
			SECT_4K | SPI_NOR_DUAL_READ | SPI_NOR_QUAD_READ |
			SPI_NOR_HAS_LOCK | SPI_NOR_HAS_TB)
	},
	{
		"w25q32jv", INFO(0xef7016, 0, 64 * 1024,  64,
			SECT_4K | SPI_NOR_DUAL_READ | SPI_NOR_QUAD_READ |
			SPI_NOR_HAS_LOCK | SPI_NOR_HAS_TB)
	},
	{ "w25x64", INFO(0xef3017, 0, 64 * 1024, 128, SECT_4K) },
	{ "w25q64", INFO(0xef4017, 0, 64 * 1024, 128, SECT_4K) },
	{
		"w25q64dw", INFO(0xef6017, 0, 64 * 1024, 128,
			SECT_4K | SPI_NOR_DUAL_READ | SPI_NOR_QUAD_READ |
			SPI_NOR_HAS_LOCK | SPI_NOR_HAS_TB)
	},
	{
		"w25q128fw", INFO(0xef6018, 0, 64 * 1024, 256,
			SECT_4K | SPI_NOR_DUAL_READ | SPI_NOR_QUAD_READ |
			SPI_NOR_HAS_LOCK | SPI_NOR_HAS_TB)
	},
	{ "w25q80", INFO(0xef5014, 0, 64 * 1024,  16, SECT_4K) },
	{ "w25q80bl", INFO(0xef4014, 0, 64 * 1024,  16, SECT_4K) },
	{ "w25q128", INFO(0xef4018, 0, 64 * 1024, 256, SECT_4K | SPI_NOR_DUAL_READ | SPI_NOR_QUAD_READ) },
	{ "w25q256", INFO(0xef4019, 0, 64 * 1024, 512, SECT_4K | SPI_NOR_DUAL_READ | SPI_NOR_QUAD_READ) },
	{ "w25m512jv", INFO(0xef7119, 0, 64 * 1024, 1024,
			SECT_4K | SPI_NOR_QUAD_READ | SPI_NOR_DUAL_READ) },

	/* Catalyst / On Semiconductor -- non-JEDEC */
	{ "cat25c11", CAT25_INFO(  16, 8, 16, 1, SPI_NOR_NO_ERASE | SPI_NOR_NO_FR) },
	{ "cat25c03", CAT25_INFO(  32, 8, 16, 2, SPI_NOR_NO_ERASE | SPI_NOR_NO_FR) },
	{ "cat25c09", CAT25_INFO( 128, 8, 32, 2, SPI_NOR_NO_ERASE | SPI_NOR_NO_FR) },
	{ "cat25c17", CAT25_INFO( 256, 8, 32, 2, SPI_NOR_NO_ERASE | SPI_NOR_NO_FR) },
	{ "cat25128", CAT25_INFO(2048, 8, 64, 2, SPI_NOR_NO_ERASE | SPI_NOR_NO_FR) },

	/* Xilinx S3AN Internal Flash */
	{ "3S50AN", S3AN_INFO(0x1f2200, 64, 264) },
	{ "3S200AN", S3AN_INFO(0x1f2400, 256, 264) },
	{ "3S400AN", S3AN_INFO(0x1f2400, 256, 264) },
	{ "3S700AN", S3AN_INFO(0x1f2500, 512, 264) },
	{ "3S1400AN", S3AN_INFO(0x1f2600, 512, 528) },

	/* XMC (Wuhan Xinxin Semiconductor Manufacturing Corp.) */
	{ "XM25QH64A", INFO(0x207017, 0, 64 * 1024, 128, SECT_4K | SPI_NOR_DUAL_READ | SPI_NOR_QUAD_READ) },
	{ "XM25QH128A", INFO(0x207018, 0, 64 * 1024, 256, SECT_4K | SPI_NOR_DUAL_READ | SPI_NOR_QUAD_READ) },
	{ },
};

static const struct flash_info *spi_nor_read_id(struct spi_nor *nor)
{
	int			tmp;
	u8			id[SPI_NOR_MAX_ID_LEN];
	const struct flash_info	*info;

	tmp = nor->read_reg(nor, SPINOR_OP_RDID, id, SPI_NOR_MAX_ID_LEN);
	if (tmp < 0) {
		dev_dbg(nor->dev, "error %d reading JEDEC ID\n", tmp);
		return ERR_PTR(tmp);
	}

	for (tmp = 0; tmp < ARRAY_SIZE(spi_nor_ids) - 1; tmp++) {
		info = &spi_nor_ids[tmp];
		if (info->id_len) {
			if (!memcmp(info->id, id, info->id_len))
				return &spi_nor_ids[tmp];
		}
	}
	dev_err(nor->dev, "unrecognized JEDEC id bytes: %02x, %02x, %02x\n",
		id[0], id[1], id[2]);
	return ERR_PTR(-ENODEV);
}

static int spi_nor_read(struct mtd_info *mtd, loff_t from, size_t len,
			size_t *retlen, u_char *buf)
{
	struct spi_nor *nor = mtd_to_spi_nor(mtd);
	int ret;
	u32 offset = from;
	u32 stack_shift = 0;
	u32 read_len = 0;
	u32 rem_bank_len = 0;
	u8 bank;
	u8 is_ofst_odd = 0;
	loff_t addr = 0;

#define OFFSET_16_MB 0x1000000

	dev_dbg(nor->dev, "from 0x%08x, len %zd\n", (u32)from, len);

	if ((nor->isparallel) && (offset & 1)) {
		/* We can hit this case when we use file system like ubifs */
		from = (loff_t)(from - 1);
		len = (size_t)(len + 1);
		is_ofst_odd = 1;
	}

	ret = spi_nor_lock_and_prep(nor, SPI_NOR_OPS_READ);
	if (ret)
		return ret;

	while (len) {
		if (nor->addr_width == 3) {
			bank = (u32)from / (OFFSET_16_MB << nor->shift);
			rem_bank_len = ((OFFSET_16_MB << nor->shift) *
							(bank + 1)) - from;
		}
		offset = from;

		if (nor->isparallel == 1)
			offset /= 2;

		if (nor->isstacked == 1) {
			stack_shift = 1;
			if (offset >= (mtd->size / 2)) {
				offset = offset - (mtd->size / 2);
				nor->spi->master->flags |= SPI_MASTER_U_PAGE;
			} else {
				nor->spi->master->flags &= ~SPI_MASTER_U_PAGE;
			}
		}

		/* Die cross over issue is not handled */
		if (nor->addr_width == 4) {
			rem_bank_len = (mtd->size >> stack_shift) -
					(offset << nor->shift);
		}
		if (nor->addr_width == 3)
			write_ear(nor, offset);
		if (len < rem_bank_len)
			read_len = len;
		else
			read_len = rem_bank_len;

		/* Wait till previous write/erase is done. */
		ret = spi_nor_wait_till_ready(nor);
		if (ret)
			goto read_err;

		if (nor->flags & SNOR_F_S3AN_ADDR_DEFAULT)
			addr = spi_nor_s3an_addr_convert(nor, offset);

		ret = nor->read(nor, offset, read_len, buf);
		if (ret == 0) {
			/* We shouldn't see 0-length reads */
			ret = -EIO;
			goto read_err;
		}
		if (ret < 0)
			goto read_err;

		WARN_ON(ret > len);
		if (is_ofst_odd == 1) {
			memcpy(buf, (buf + 1), (len - 1));
			*retlen += (ret - 1);
		} else {
			*retlen += ret;
		}
		buf += ret;
		from += ret;
		len -= ret;
	}
	ret = 0;

read_err:
	spi_nor_unlock_and_unprep(nor, SPI_NOR_OPS_READ);
	return ret;
}

static int sst_write(struct mtd_info *mtd, loff_t to, size_t len,
		size_t *retlen, const u_char *buf)
{
	struct spi_nor *nor = mtd_to_spi_nor(mtd);
	size_t actual;
	int ret;

	dev_dbg(nor->dev, "to 0x%08x, len %zd\n", (u32)to, len);

	ret = spi_nor_lock_and_prep(nor, SPI_NOR_OPS_WRITE);
	if (ret)
		return ret;

	write_enable(nor);

	nor->sst_write_second = false;

	actual = to % 2;
	/* Start write from odd address. */
	if (actual) {
		nor->program_opcode = SPINOR_OP_BP;

		/* write one byte. */
		ret = nor->write(nor, to, 1, buf);
		if (ret < 0)
			goto sst_write_err;
		WARN(ret != 1, "While writing 1 byte written %i bytes\n",
		     (int)ret);
		ret = spi_nor_wait_till_ready(nor);
		if (ret)
			goto sst_write_err;
	}
	to += actual;

	/* Write out most of the data here. */
	for (; actual < len - 1; actual += 2) {
		nor->program_opcode = SPINOR_OP_AAI_WP;

		/* write two bytes. */
		ret = nor->write(nor, to, 2, buf + actual);
		if (ret < 0)
			goto sst_write_err;
		WARN(ret != 2, "While writing 2 bytes written %i bytes\n",
		     (int)ret);
		ret = spi_nor_wait_till_ready(nor);
		if (ret)
			goto sst_write_err;
		to += 2;
		nor->sst_write_second = true;
	}
	nor->sst_write_second = false;

	write_disable(nor);
	ret = spi_nor_wait_till_ready(nor);
	if (ret)
		goto sst_write_err;

	/* Write out trailing byte if it exists. */
	if (actual != len) {
		write_enable(nor);

		nor->program_opcode = SPINOR_OP_BP;
		ret = nor->write(nor, to, 1, buf + actual);
		if (ret < 0)
			goto sst_write_err;
		WARN(ret != 1, "While writing 1 byte written %i bytes\n",
		     (int)ret);
		ret = spi_nor_wait_till_ready(nor);
		if (ret)
			goto sst_write_err;
		write_disable(nor);
		actual += 1;
	}
sst_write_err:
	*retlen += actual;
	spi_nor_unlock_and_unprep(nor, SPI_NOR_OPS_WRITE);
	return ret;
}

/*
 * Write an address range to the nor chip.  Data must be written in
 * FLASH_PAGESIZE chunks.  The address range may be any size provided
 * it is within the physical boundaries.
 */
static int spi_nor_write(struct mtd_info *mtd, loff_t to, size_t len,
	size_t *retlen, const u_char *buf)
{
	struct spi_nor *nor = mtd_to_spi_nor(mtd);
	size_t page_offset, page_remain, i;
	ssize_t ret;
	u32 offset, stack_shift=0;
	u8 bank = 0;
	u32 rem_bank_len = 0;

#define OFFSET_16_MB 0x1000000

	dev_dbg(nor->dev, "to 0x%08x, len %zd\n", (u32)to, len);

	/*
	 * Cannot write to odd offset in parallel mode,
	 * so write 2 bytes first
	 */
	if ((nor->isparallel) && (to & 1)) {

		u8 two[2] = {0xff, buf[0]};
		size_t local_retlen;

		ret = spi_nor_write(mtd, to & ~1, 2, &local_retlen, two);
		if (ret < 0)
			return ret;

		*retlen += 1; /* We've written only one actual byte */
		++buf;
		--len;
		++to;
	}

	ret = spi_nor_lock_and_prep(nor, SPI_NOR_OPS_WRITE);
	if (ret)
		return ret;
	for (i = 0; i < len; ) {
		ssize_t written;
		loff_t addr = to + i;

		if (nor->addr_width == 3) {
			bank = (u32)to / (OFFSET_16_MB << nor->shift);
			rem_bank_len = ((OFFSET_16_MB << nor->shift) *
							(bank + 1)) - to;
		}

		page_offset = ((to + i)) & (nor->page_size - 1);

		offset = (to + i);

		if (nor->isparallel == 1)
			offset /= 2;

		if (nor->isstacked == 1) {
			stack_shift = 1;
			if (offset >= (mtd->size / 2)) {
				offset = offset - (mtd->size / 2);
				nor->spi->master->flags |= SPI_MASTER_U_PAGE;
			} else {
				nor->spi->master->flags &= ~SPI_MASTER_U_PAGE;
			}
		}

		/* Die cross over issue is not handled */
		if (nor->addr_width == 4)
			rem_bank_len = (mtd->size >> stack_shift) - offset;
		if (nor->addr_width == 3)
			write_ear(nor, offset);
		if (nor->isstacked == 1) {
			if (len <= rem_bank_len) {
				page_remain = min_t(size_t,
					 nor->page_size - page_offset, len - i);
			} else {
				/*
				 * the size of data remaining
				 * on the first page
				 */
				page_remain = rem_bank_len;
			}
		} else {
			page_remain = min_t(size_t,
					 nor->page_size - page_offset, len - i);
		}
		ret = spi_nor_wait_till_ready(nor);
		if (ret)
			goto write_err;

		if (nor->flags & SNOR_F_S3AN_ADDR_DEFAULT)
			addr = spi_nor_s3an_addr_convert(nor, addr);

		write_enable(nor);

		ret = nor->write(nor, (offset), page_remain, buf + i);
		if (ret < 0)
			goto write_err;
		written = ret;

		ret = spi_nor_wait_till_ready(nor);
		if (ret)
			goto write_err;
		*retlen += written;
		i += written;
		if (written != page_remain) {
			dev_err(nor->dev,
				"While writing %zu bytes written %zd bytes\n",
				page_remain, written);
			ret = -EIO;
			goto write_err;
		}
	}

write_err:
	spi_nor_unlock_and_unprep(nor, SPI_NOR_OPS_WRITE);
	return ret;
}

/**
 * macronix_quad_enable() - set QE bit in Status Register.
 * @nor:	pointer to a 'struct spi_nor'
 *
 * Set the Quad Enable (QE) bit in the Status Register.
 *
 * bit 6 of the Status Register is the QE bit for Macronix like QSPI memories.
 *
 * Return: 0 on success, -errno otherwise.
 */
static int macronix_quad_enable(struct spi_nor *nor)
{
	int ret, val;

	val = read_sr(nor);
	if (val < 0)
		return val;
	if (val & SR_QUAD_EN_MX)
		return 0;

	write_enable(nor);

	write_sr(nor, val | SR_QUAD_EN_MX);

	ret = spi_nor_wait_till_ready(nor);
	if (ret)
		return ret;

	ret = read_sr(nor);
	if (!(ret > 0 && (ret & SR_QUAD_EN_MX))) {
		dev_err(nor->dev, "Macronix Quad bit not set\n");
		return -EINVAL;
	}

	return 0;
}

/**
 * spansion_quad_enable() - set QE bit in Configuraiton Register.
 * @nor:	pointer to a 'struct spi_nor'
 *
 * Set the Quad Enable (QE) bit in the Configuration Register.
 * This function is kept for legacy purpose because it has been used for a
 * long time without anybody complaining but it should be considered as
 * deprecated and maybe buggy.
 * First, this function doesn't care about the previous values of the Status
 * and Configuration Registers when it sets the QE bit (bit 1) in the
 * Configuration Register: all other bits are cleared, which may have unwanted
 * side effects like removing some block protections.
 * Secondly, it uses the Read Configuration Register (35h) instruction though
 * some very old and few memories don't support this instruction. If a pull-up
 * resistor is present on the MISO/IO1 line, we might still be able to pass the
 * "read back" test because the QSPI memory doesn't recognize the command,
 * so leaves the MISO/IO1 line state unchanged, hence read_cr() returns 0xFF.
 *
 * bit 1 of the Configuration Register is the QE bit for Spansion like QSPI
 * memories.
 *
 * Return: 0 on success, -errno otherwise.
 */
static int spansion_quad_enable(struct spi_nor *nor)
{
	u8 sr_cr[2] = {0, CR_QUAD_EN_SPAN};
	int ret;

	ret = write_sr_cr(nor, sr_cr);
	if (ret)
		return ret;

	/* read back and check it */
	ret = read_cr(nor);
	if (!(ret > 0 && (ret & CR_QUAD_EN_SPAN))) {
		dev_err(nor->dev, "Spansion Quad bit not set\n");
		return -EINVAL;
	}

	return 0;
}

/**
 * spansion_no_read_cr_quad_enable() - set QE bit in Configuration Register.
 * @nor:	pointer to a 'struct spi_nor'
 *
 * Set the Quad Enable (QE) bit in the Configuration Register.
 * This function should be used with QSPI memories not supporting the Read
 * Configuration Register (35h) instruction.
 *
 * bit 1 of the Configuration Register is the QE bit for Spansion like QSPI
 * memories.
 *
 * Return: 0 on success, -errno otherwise.
 */
static int spansion_no_read_cr_quad_enable(struct spi_nor *nor)
{
	u8 sr_cr[2];
	int ret;

	/* Keep the current value of the Status Register. */
	ret = read_sr(nor);
	if (ret < 0) {
		dev_err(nor->dev, "error while reading status register\n");
		return -EINVAL;
	}
	sr_cr[0] = ret;
	sr_cr[1] = CR_QUAD_EN_SPAN;

	return write_sr_cr(nor, sr_cr);
}

/**
 * spansion_read_cr_quad_enable() - set QE bit in Configuration Register.
 * @nor:	pointer to a 'struct spi_nor'
 *
 * Set the Quad Enable (QE) bit in the Configuration Register.
 * This function should be used with QSPI memories supporting the Read
 * Configuration Register (35h) instruction.
 *
 * bit 1 of the Configuration Register is the QE bit for Spansion like QSPI
 * memories.
 *
 * Return: 0 on success, -errno otherwise.
 */
static int spansion_read_cr_quad_enable(struct spi_nor *nor)
{
	struct device *dev = nor->dev;
	u8 sr_cr[2];
	int ret;

	/* Check current Quad Enable bit value. */
	ret = read_cr(nor);
	if (ret < 0) {
		dev_err(dev, "error while reading configuration register\n");
		return -EINVAL;
	}

	if (ret & CR_QUAD_EN_SPAN)
		return 0;

	sr_cr[1] = ret | CR_QUAD_EN_SPAN;

	/* Keep the current value of the Status Register. */
	ret = read_sr(nor);
	if (ret < 0) {
		dev_err(dev, "error while reading status register\n");
		return -EINVAL;
	}
	sr_cr[0] = ret;

	ret = write_sr_cr(nor, sr_cr);
	if (ret)
		return ret;

	/* Read back and check it. */
	ret = read_cr(nor);
	if (!(ret > 0 && (ret & CR_QUAD_EN_SPAN))) {
		dev_err(nor->dev, "Spansion Quad bit not set\n");
		return -EINVAL;
	}

	return 0;
}

/**
 * sr2_bit7_quad_enable() - set QE bit in Status Register 2.
 * @nor:	pointer to a 'struct spi_nor'
 *
 * Set the Quad Enable (QE) bit in the Status Register 2.
 *
 * This is one of the procedures to set the QE bit described in the SFDP
 * (JESD216 rev B) specification but no manufacturer using this procedure has
 * been identified yet, hence the name of the function.
 *
 * Return: 0 on success, -errno otherwise.
 */
static int sr2_bit7_quad_enable(struct spi_nor *nor)
{
	u8 sr2;
	int ret;

	/* Check current Quad Enable bit value. */
	ret = nor->read_reg(nor, SPINOR_OP_RDSR2, &sr2, 1);
	if (ret)
		return ret;
	if (sr2 & SR2_QUAD_EN_BIT7)
		return 0;

	/* Update the Quad Enable bit. */
	sr2 |= SR2_QUAD_EN_BIT7;

	write_enable(nor);

	ret = nor->write_reg(nor, SPINOR_OP_WRSR2, &sr2, 1);
	if (ret < 0) {
		dev_err(nor->dev, "error while writing status register 2\n");
		return -EINVAL;
	}

	ret = spi_nor_wait_till_ready(nor);
	if (ret < 0) {
		dev_err(nor->dev, "timeout while writing status register 2\n");
		return ret;
	}

	/* Read back and check it. */
	ret = nor->read_reg(nor, SPINOR_OP_RDSR2, &sr2, 1);
	if (!(ret > 0 && (sr2 & SR2_QUAD_EN_BIT7))) {
		dev_err(nor->dev, "SR2 Quad bit not set\n");
		return -EINVAL;
	}

	return 0;
}

static int spi_nor_check(struct spi_nor *nor)
{
	if (!nor->dev || !nor->read || !nor->write ||
		!nor->read_reg || !nor->write_reg) {
		pr_err("spi-nor: please fill all the necessary fields!\n");
		return -EINVAL;
	}

	return 0;
}

static int s3an_nor_scan(const struct flash_info *info, struct spi_nor *nor)
{
	int ret;
	u8 val;

	ret = nor->read_reg(nor, SPINOR_OP_XRDSR, &val, 1);
	if (ret < 0) {
		dev_err(nor->dev, "error %d reading XRDSR\n", (int) ret);
		return ret;
	}

	nor->erase_opcode = SPINOR_OP_XSE;
	nor->program_opcode = SPINOR_OP_XPP;
	nor->read_opcode = SPINOR_OP_READ;
	nor->flags |= SNOR_F_NO_OP_CHIP_ERASE;

	/*
	 * This flashes have a page size of 264 or 528 bytes (known as
	 * Default addressing mode). It can be changed to a more standard
	 * Power of two mode where the page size is 256/512. This comes
	 * with a price: there is 3% less of space, the data is corrupted
	 * and the page size cannot be changed back to default addressing
	 * mode.
	 *
	 * The current addressing mode can be read from the XRDSR register
	 * and should not be changed, because is a destructive operation.
	 */
	if (val & XSR_PAGESIZE) {
		/* Flash in Power of 2 mode */
		nor->page_size = (nor->page_size == 264) ? 256 : 512;
		nor->mtd.writebufsize = nor->page_size;
		nor->mtd.size = 8 * nor->page_size * info->n_sectors;
		nor->mtd.erasesize = 8 * nor->page_size;
	} else {
		/* Flash in Default addressing mode */
		nor->flags |= SNOR_F_S3AN_ADDR_DEFAULT;
	}

	return 0;
}

struct spi_nor_read_command {
	u8			num_mode_clocks;
	u8			num_wait_states;
	u8			opcode;
	enum spi_nor_protocol	proto;
};

struct spi_nor_pp_command {
	u8			opcode;
	enum spi_nor_protocol	proto;
};

enum spi_nor_read_command_index {
	SNOR_CMD_READ,
	SNOR_CMD_READ_FAST,
	SNOR_CMD_READ_1_1_1_DTR,

	/* Dual SPI */
	SNOR_CMD_READ_1_1_2,
	SNOR_CMD_READ_1_2_2,
	SNOR_CMD_READ_2_2_2,
	SNOR_CMD_READ_1_2_2_DTR,

	/* Quad SPI */
	SNOR_CMD_READ_1_1_4,
	SNOR_CMD_READ_1_4_4,
	SNOR_CMD_READ_4_4_4,
	SNOR_CMD_READ_1_4_4_DTR,

	/* Octo SPI */
	SNOR_CMD_READ_1_1_8,
	SNOR_CMD_READ_1_8_8,
	SNOR_CMD_READ_8_8_8,
	SNOR_CMD_READ_1_8_8_DTR,

	SNOR_CMD_READ_MAX
};

enum spi_nor_pp_command_index {
	SNOR_CMD_PP,

	/* Quad SPI */
	SNOR_CMD_PP_1_1_4,
	SNOR_CMD_PP_1_4_4,
	SNOR_CMD_PP_4_4_4,

	/* Octo SPI */
	SNOR_CMD_PP_1_1_8,
	SNOR_CMD_PP_1_8_8,
	SNOR_CMD_PP_8_8_8,

	SNOR_CMD_PP_MAX
};

struct spi_nor_flash_parameter {
	u64				size;
	u32				page_size;

	struct spi_nor_hwcaps		hwcaps;
	struct spi_nor_read_command	reads[SNOR_CMD_READ_MAX];
	struct spi_nor_pp_command	page_programs[SNOR_CMD_PP_MAX];

	int (*quad_enable)(struct spi_nor *nor);
};

static void
spi_nor_set_read_settings(struct spi_nor_read_command *read,
			  u8 num_mode_clocks,
			  u8 num_wait_states,
			  u8 opcode,
			  enum spi_nor_protocol proto)
{
	read->num_mode_clocks = num_mode_clocks;
	read->num_wait_states = num_wait_states;
	read->opcode = opcode;
	read->proto = proto;
}

static void
spi_nor_set_pp_settings(struct spi_nor_pp_command *pp,
			u8 opcode,
			enum spi_nor_protocol proto)
{
	pp->opcode = opcode;
	pp->proto = proto;
}

/*
 * Serial Flash Discoverable Parameters (SFDP) parsing.
 */

/**
 * spi_nor_read_sfdp() - read Serial Flash Discoverable Parameters.
 * @nor:	pointer to a 'struct spi_nor'
 * @addr:	offset in the SFDP area to start reading data from
 * @len:	number of bytes to read
 * @buf:	buffer where the SFDP data are copied into (dma-safe memory)
 *
 * Whatever the actual numbers of bytes for address and dummy cycles are
 * for (Fast) Read commands, the Read SFDP (5Ah) instruction is always
 * followed by a 3-byte address and 8 dummy clock cycles.
 *
 * Return: 0 on success, -errno otherwise.
 */
static int spi_nor_read_sfdp(struct spi_nor *nor, u32 addr,
			     size_t len, void *buf)
{
	u8 addr_width, read_opcode, read_dummy;
	int ret;

	read_opcode = nor->read_opcode;
	addr_width = nor->addr_width;
	read_dummy = nor->read_dummy;

	nor->read_opcode = SPINOR_OP_RDSFDP;
	nor->addr_width = 3;
	nor->read_dummy = 8;

	while (len) {
		ret = nor->read(nor, addr, len, (u8 *)buf);
		if (!ret || ret > len) {
			ret = -EIO;
			goto read_err;
		}
		if (ret < 0)
			goto read_err;

		buf += ret;
		addr += ret;
		len -= ret;
	}
	ret = 0;

read_err:
	nor->read_opcode = read_opcode;
	nor->addr_width = addr_width;
	nor->read_dummy = read_dummy;

	return ret;
}

/**
 * spi_nor_read_sfdp_dma_unsafe() - read Serial Flash Discoverable Parameters.
 * @nor:	pointer to a 'struct spi_nor'
 * @addr:	offset in the SFDP area to start reading data from
 * @len:	number of bytes to read
 * @buf:	buffer where the SFDP data are copied into
 *
 * Wrap spi_nor_read_sfdp() using a kmalloc'ed bounce buffer as @buf is now not
 * guaranteed to be dma-safe.
 *
 * Return: -ENOMEM if kmalloc() fails, the return code of spi_nor_read_sfdp()
 *          otherwise.
 */
static int spi_nor_read_sfdp_dma_unsafe(struct spi_nor *nor, u32 addr,
					size_t len, void *buf)
{
	void *dma_safe_buf;
	int ret;

	dma_safe_buf = kmalloc(len, GFP_KERNEL);
	if (!dma_safe_buf)
		return -ENOMEM;

	ret = spi_nor_read_sfdp(nor, addr, len, dma_safe_buf);
	memcpy(buf, dma_safe_buf, len);
	kfree(dma_safe_buf);

	return ret;
}

struct sfdp_parameter_header {
	u8		id_lsb;
	u8		minor;
	u8		major;
	u8		length; /* in double words */
	u8		parameter_table_pointer[3]; /* byte address */
	u8		id_msb;
};

#define SFDP_PARAM_HEADER_ID(p)	(((p)->id_msb << 8) | (p)->id_lsb)
#define SFDP_PARAM_HEADER_PTP(p) \
	(((p)->parameter_table_pointer[2] << 16) | \
	 ((p)->parameter_table_pointer[1] <<  8) | \
	 ((p)->parameter_table_pointer[0] <<  0))

#define SFDP_BFPT_ID		0xff00	/* Basic Flash Parameter Table */
#define SFDP_SECTOR_MAP_ID	0xff81	/* Sector Map Table */

#define SFDP_SIGNATURE		0x50444653U
#define SFDP_JESD216_MAJOR	1
#define SFDP_JESD216_MINOR	0
#define SFDP_JESD216A_MINOR	5
#define SFDP_JESD216B_MINOR	6

struct sfdp_header {
	u32		signature; /* Ox50444653U <=> "SFDP" */
	u8		minor;
	u8		major;
	u8		nph; /* 0-base number of parameter headers */
	u8		unused;

	/* Basic Flash Parameter Table. */
	struct sfdp_parameter_header	bfpt_header;
};

/* Basic Flash Parameter Table */

/*
 * JESD216 rev B defines a Basic Flash Parameter Table of 16 DWORDs.
 * They are indexed from 1 but C arrays are indexed from 0.
 */
#define BFPT_DWORD(i)		((i) - 1)
#define BFPT_DWORD_MAX		16

/* The first version of JESB216 defined only 9 DWORDs. */
#define BFPT_DWORD_MAX_JESD216			9

/* 1st DWORD. */
#define BFPT_DWORD1_FAST_READ_1_1_2		BIT(16)
#define BFPT_DWORD1_ADDRESS_BYTES_MASK		GENMASK(18, 17)
#define BFPT_DWORD1_ADDRESS_BYTES_3_ONLY	(0x0UL << 17)
#define BFPT_DWORD1_ADDRESS_BYTES_3_OR_4	(0x1UL << 17)
#define BFPT_DWORD1_ADDRESS_BYTES_4_ONLY	(0x2UL << 17)
#define BFPT_DWORD1_DTR				BIT(19)
#define BFPT_DWORD1_FAST_READ_1_2_2		BIT(20)
#define BFPT_DWORD1_FAST_READ_1_4_4		BIT(21)
#define BFPT_DWORD1_FAST_READ_1_1_4		BIT(22)

/* 5th DWORD. */
#define BFPT_DWORD5_FAST_READ_2_2_2		BIT(0)
#define BFPT_DWORD5_FAST_READ_4_4_4		BIT(4)

/* 11th DWORD. */
#define BFPT_DWORD11_PAGE_SIZE_SHIFT		4
#define BFPT_DWORD11_PAGE_SIZE_MASK		GENMASK(7, 4)

/* 15th DWORD. */

/*
 * (from JESD216 rev B)
 * Quad Enable Requirements (QER):
 * - 000b: Device does not have a QE bit. Device detects 1-1-4 and 1-4-4
 *         reads based on instruction. DQ3/HOLD# functions are hold during
 *         instruction phase.
 * - 001b: QE is bit 1 of status register 2. It is set via Write Status with
 *         two data bytes where bit 1 of the second byte is one.
 *         [...]
 *         Writing only one byte to the status register has the side-effect of
 *         clearing status register 2, including the QE bit. The 100b code is
 *         used if writing one byte to the status register does not modify
 *         status register 2.
 * - 010b: QE is bit 6 of status register 1. It is set via Write Status with
 *         one data byte where bit 6 is one.
 *         [...]
 * - 011b: QE is bit 7 of status register 2. It is set via Write status
 *         register 2 instruction 3Eh with one data byte where bit 7 is one.
 *         [...]
 *         The status register 2 is read using instruction 3Fh.
 * - 100b: QE is bit 1 of status register 2. It is set via Write Status with
 *         two data bytes where bit 1 of the second byte is one.
 *         [...]
 *         In contrast to the 001b code, writing one byte to the status
 *         register does not modify status register 2.
 * - 101b: QE is bit 1 of status register 2. Status register 1 is read using
 *         Read Status instruction 05h. Status register2 is read using
 *         instruction 35h. QE is set via Writ Status instruction 01h with
 *         two data bytes where bit 1 of the second byte is one.
 *         [...]
 */
#define BFPT_DWORD15_QER_MASK			GENMASK(22, 20)
#define BFPT_DWORD15_QER_NONE			(0x0UL << 20) /* Micron */
#define BFPT_DWORD15_QER_SR2_BIT1_BUGGY		(0x1UL << 20)
#define BFPT_DWORD15_QER_SR1_BIT6		(0x2UL << 20) /* Macronix */
#define BFPT_DWORD15_QER_SR2_BIT7		(0x3UL << 20)
#define BFPT_DWORD15_QER_SR2_BIT1_NO_RD		(0x4UL << 20)
#define BFPT_DWORD15_QER_SR2_BIT1		(0x5UL << 20) /* Spansion */

struct sfdp_bfpt {
	u32	dwords[BFPT_DWORD_MAX];
};

/* Fast Read settings. */

static inline void
spi_nor_set_read_settings_from_bfpt(struct spi_nor_read_command *read,
				    u16 half,
				    enum spi_nor_protocol proto)
{
	read->num_mode_clocks = (half >> 5) & 0x07;
	read->num_wait_states = (half >> 0) & 0x1f;
	read->opcode = (half >> 8) & 0xff;
	read->proto = proto;
}

struct sfdp_bfpt_read {
	/* The Fast Read x-y-z hardware capability in params->hwcaps.mask. */
	u32			hwcaps;

	/*
	 * The <supported_bit> bit in <supported_dword> BFPT DWORD tells us
	 * whether the Fast Read x-y-z command is supported.
	 */
	u32			supported_dword;
	u32			supported_bit;

	/*
	 * The half-word at offset <setting_shift> in <setting_dword> BFPT DWORD
	 * encodes the op code, the number of mode clocks and the number of wait
	 * states to be used by Fast Read x-y-z command.
	 */
	u32			settings_dword;
	u32			settings_shift;

	/* The SPI protocol for this Fast Read x-y-z command. */
	enum spi_nor_protocol	proto;
};

static const struct sfdp_bfpt_read sfdp_bfpt_reads[] = {
	/* Fast Read 1-1-2 */
	{
		SNOR_HWCAPS_READ_1_1_2,
		BFPT_DWORD(1), BIT(16),	/* Supported bit */
		BFPT_DWORD(4), 0,	/* Settings */
		SNOR_PROTO_1_1_2,
	},

	/* Fast Read 1-2-2 */
	{
		SNOR_HWCAPS_READ_1_2_2,
		BFPT_DWORD(1), BIT(20),	/* Supported bit */
		BFPT_DWORD(4), 16,	/* Settings */
		SNOR_PROTO_1_2_2,
	},

	/* Fast Read 2-2-2 */
	{
		SNOR_HWCAPS_READ_2_2_2,
		BFPT_DWORD(5),  BIT(0),	/* Supported bit */
		BFPT_DWORD(6), 16,	/* Settings */
		SNOR_PROTO_2_2_2,
	},

	/* Fast Read 1-1-4 */
	{
		SNOR_HWCAPS_READ_1_1_4,
		BFPT_DWORD(1), BIT(22),	/* Supported bit */
		BFPT_DWORD(3), 16,	/* Settings */
		SNOR_PROTO_1_1_4,
	},

	/* Fast Read 1-4-4 */
	{
		SNOR_HWCAPS_READ_1_4_4,
		BFPT_DWORD(1), BIT(21),	/* Supported bit */
		BFPT_DWORD(3), 0,	/* Settings */
		SNOR_PROTO_1_4_4,
	},

	/* Fast Read 4-4-4 */
	{
		SNOR_HWCAPS_READ_4_4_4,
		BFPT_DWORD(5), BIT(4),	/* Supported bit */
		BFPT_DWORD(7), 16,	/* Settings */
		SNOR_PROTO_4_4_4,
	},
};

struct sfdp_bfpt_erase {
	/*
	 * The half-word at offset <shift> in DWORD <dwoard> encodes the
	 * op code and erase sector size to be used by Sector Erase commands.
	 */
	u32			dword;
	u32			shift;
};

static const struct sfdp_bfpt_erase sfdp_bfpt_erases[] = {
	/* Erase Type 1 in DWORD8 bits[15:0] */
	{BFPT_DWORD(8), 0},

	/* Erase Type 2 in DWORD8 bits[31:16] */
	{BFPT_DWORD(8), 16},

	/* Erase Type 3 in DWORD9 bits[15:0] */
	{BFPT_DWORD(9), 0},

	/* Erase Type 4 in DWORD9 bits[31:16] */
	{BFPT_DWORD(9), 16},
};

static int spi_nor_hwcaps_read2cmd(u32 hwcaps);

/**
 * spi_nor_parse_bfpt() - read and parse the Basic Flash Parameter Table.
 * @nor:		pointer to a 'struct spi_nor'
 * @bfpt_header:	pointer to the 'struct sfdp_parameter_header' describing
 *			the Basic Flash Parameter Table length and version
 * @params:		pointer to the 'struct spi_nor_flash_parameter' to be
 *			filled
 *
 * The Basic Flash Parameter Table is the main and only mandatory table as
 * defined by the SFDP (JESD216) specification.
 * It provides us with the total size (memory density) of the data array and
 * the number of address bytes for Fast Read, Page Program and Sector Erase
 * commands.
 * For Fast READ commands, it also gives the number of mode clock cycles and
 * wait states (regrouped in the number of dummy clock cycles) for each
 * supported instruction op code.
 * For Page Program, the page size is now available since JESD216 rev A, however
 * the supported instruction op codes are still not provided.
 * For Sector Erase commands, this table stores the supported instruction op
 * codes and the associated sector sizes.
 * Finally, the Quad Enable Requirements (QER) are also available since JESD216
 * rev A. The QER bits encode the manufacturer dependent procedure to be
 * executed to set the Quad Enable (QE) bit in some internal register of the
 * Quad SPI memory. Indeed the QE bit, when it exists, must be set before
 * sending any Quad SPI command to the memory. Actually, setting the QE bit
 * tells the memory to reassign its WP# and HOLD#/RESET# pins to functions IO2
 * and IO3 hence enabling 4 (Quad) I/O lines.
 *
 * Return: 0 on success, -errno otherwise.
 */
static int spi_nor_parse_bfpt(struct spi_nor *nor,
			      const struct sfdp_parameter_header *bfpt_header,
			      struct spi_nor_flash_parameter *params)
{
	struct mtd_info *mtd = &nor->mtd;
	struct sfdp_bfpt bfpt;
	size_t len;
	int i, cmd, err;
	u32 addr;
	u16 half;

	/* JESD216 Basic Flash Parameter Table length is at least 9 DWORDs. */
	if (bfpt_header->length < BFPT_DWORD_MAX_JESD216)
		return -EINVAL;

	/* Read the Basic Flash Parameter Table. */
	len = min_t(size_t, sizeof(bfpt),
		    bfpt_header->length * sizeof(u32));
	addr = SFDP_PARAM_HEADER_PTP(bfpt_header);
	memset(&bfpt, 0, sizeof(bfpt));
	err = spi_nor_read_sfdp_dma_unsafe(nor,  addr, len, &bfpt);
	if (err < 0)
		return err;

	/* Fix endianness of the BFPT DWORDs. */
	for (i = 0; i < BFPT_DWORD_MAX; i++)
		bfpt.dwords[i] = le32_to_cpu(bfpt.dwords[i]);

	/* Number of address bytes. */
	switch (bfpt.dwords[BFPT_DWORD(1)] & BFPT_DWORD1_ADDRESS_BYTES_MASK) {
	case BFPT_DWORD1_ADDRESS_BYTES_3_ONLY:
		nor->addr_width = 3;
		break;

	case BFPT_DWORD1_ADDRESS_BYTES_4_ONLY:
		nor->addr_width = 4;
		break;

	default:
		break;
	}

	/* Flash Memory Density (in bits). */
	params->size = bfpt.dwords[BFPT_DWORD(2)];
	if (params->size & BIT(31)) {
		params->size &= ~BIT(31);

		/*
		 * Prevent overflows on params->size. Anyway, a NOR of 2^64
		 * bits is unlikely to exist so this error probably means
		 * the BFPT we are reading is corrupted/wrong.
		 */
		if (params->size > 63)
			return -EINVAL;

		params->size = 1ULL << params->size;
	} else {
		params->size++;
	}
	params->size >>= 3; /* Convert to bytes. */

	/* Fast Read settings. */
	for (i = 0; i < ARRAY_SIZE(sfdp_bfpt_reads); i++) {
		const struct sfdp_bfpt_read *rd = &sfdp_bfpt_reads[i];
		struct spi_nor_read_command *read;

		if (!(bfpt.dwords[rd->supported_dword] & rd->supported_bit)) {
			params->hwcaps.mask &= ~rd->hwcaps;
			continue;
		}

		params->hwcaps.mask |= rd->hwcaps;
		cmd = spi_nor_hwcaps_read2cmd(rd->hwcaps);
		read = &params->reads[cmd];
		half = bfpt.dwords[rd->settings_dword] >> rd->settings_shift;
		spi_nor_set_read_settings_from_bfpt(read, half, rd->proto);
	}

	/* Sector Erase settings. */
	for (i = 0; i < ARRAY_SIZE(sfdp_bfpt_erases); i++) {
		const struct sfdp_bfpt_erase *er = &sfdp_bfpt_erases[i];
		u32 erasesize;
		u8 opcode;

		half = bfpt.dwords[er->dword] >> er->shift;
		erasesize = half & 0xff;

		/* erasesize == 0 means this Erase Type is not supported. */
		if (!erasesize)
			continue;

		erasesize = 1U << erasesize;
		opcode = (half >> 8) & 0xff;
#ifdef CONFIG_MTD_SPI_NOR_USE_4K_SECTORS
		if (erasesize == SZ_4K) {
			nor->erase_opcode = opcode;
			mtd->erasesize = erasesize;
			break;
		}
#endif
		if (!mtd->erasesize || mtd->erasesize < erasesize) {
			nor->erase_opcode = opcode;
			mtd->erasesize = erasesize;
		}
	}

	/* Stop here if not JESD216 rev A or later. */
	if (bfpt_header->length < BFPT_DWORD_MAX)
		return 0;

	/* Page size: this field specifies 'N' so the page size = 2^N bytes. */
	params->page_size = bfpt.dwords[BFPT_DWORD(11)];
	params->page_size &= BFPT_DWORD11_PAGE_SIZE_MASK;
	params->page_size >>= BFPT_DWORD11_PAGE_SIZE_SHIFT;
	params->page_size = 1U << params->page_size;

	/* Quad Enable Requirements. */
	switch (bfpt.dwords[BFPT_DWORD(15)] & BFPT_DWORD15_QER_MASK) {
	case BFPT_DWORD15_QER_NONE:
		params->quad_enable = NULL;
		break;

	case BFPT_DWORD15_QER_SR2_BIT1_BUGGY:
	case BFPT_DWORD15_QER_SR2_BIT1_NO_RD:
		params->quad_enable = spansion_no_read_cr_quad_enable;
		break;

	case BFPT_DWORD15_QER_SR1_BIT6:
		params->quad_enable = macronix_quad_enable;
		break;

	case BFPT_DWORD15_QER_SR2_BIT7:
		params->quad_enable = sr2_bit7_quad_enable;
		break;

	case BFPT_DWORD15_QER_SR2_BIT1:
		params->quad_enable = spansion_read_cr_quad_enable;
		break;

	default:
		return -EINVAL;
	}

	return 0;
}

/**
 * spi_nor_parse_sfdp() - parse the Serial Flash Discoverable Parameters.
 * @nor:		pointer to a 'struct spi_nor'
 * @params:		pointer to the 'struct spi_nor_flash_parameter' to be
 *			filled
 *
 * The Serial Flash Discoverable Parameters are described by the JEDEC JESD216
 * specification. This is a standard which tends to supported by almost all
 * (Q)SPI memory manufacturers. Those hard-coded tables allow us to learn at
 * runtime the main parameters needed to perform basic SPI flash operations such
 * as Fast Read, Page Program or Sector Erase commands.
 *
 * Return: 0 on success, -errno otherwise.
 */
static int spi_nor_parse_sfdp(struct spi_nor *nor,
			      struct spi_nor_flash_parameter *params)
{
	const struct sfdp_parameter_header *param_header, *bfpt_header;
	struct sfdp_parameter_header *param_headers = NULL;
	struct sfdp_header header;
	struct device *dev = nor->dev;
	size_t psize;
	int i, err;

	/* Get the SFDP header. */
	err = spi_nor_read_sfdp_dma_unsafe(nor, 0, sizeof(header), &header);
	if (err < 0)
		return err;

	/* Check the SFDP header version. */
	if (le32_to_cpu(header.signature) != SFDP_SIGNATURE ||
	    header.major != SFDP_JESD216_MAJOR)
		return -EINVAL;

	/*
	 * Verify that the first and only mandatory parameter header is a
	 * Basic Flash Parameter Table header as specified in JESD216.
	 */
	bfpt_header = &header.bfpt_header;
	if (SFDP_PARAM_HEADER_ID(bfpt_header) != SFDP_BFPT_ID ||
	    bfpt_header->major != SFDP_JESD216_MAJOR)
		return -EINVAL;

	/*
	 * Allocate memory then read all parameter headers with a single
	 * Read SFDP command. These parameter headers will actually be parsed
	 * twice: a first time to get the latest revision of the basic flash
	 * parameter table, then a second time to handle the supported optional
	 * tables.
	 * Hence we read the parameter headers once for all to reduce the
	 * processing time. Also we use kmalloc() instead of devm_kmalloc()
	 * because we don't need to keep these parameter headers: the allocated
	 * memory is always released with kfree() before exiting this function.
	 */
	if (header.nph) {
		psize = header.nph * sizeof(*param_headers);

		param_headers = kmalloc(psize, GFP_KERNEL);
		if (!param_headers)
			return -ENOMEM;

		err = spi_nor_read_sfdp(nor, sizeof(header),
					psize, param_headers);
		if (err < 0) {
			dev_err(dev, "failed to read SFDP parameter headers\n");
			goto exit;
		}
	}

	/*
	 * Check other parameter headers to get the latest revision of
	 * the basic flash parameter table.
	 */
	for (i = 0; i < header.nph; i++) {
		param_header = &param_headers[i];

		if (SFDP_PARAM_HEADER_ID(param_header) == SFDP_BFPT_ID &&
		    param_header->major == SFDP_JESD216_MAJOR &&
		    (param_header->minor > bfpt_header->minor ||
		     (param_header->minor == bfpt_header->minor &&
		      param_header->length > bfpt_header->length)))
			bfpt_header = param_header;
	}

	err = spi_nor_parse_bfpt(nor, bfpt_header, params);
	if (err)
		goto exit;

	/* Parse other parameter headers. */
	for (i = 0; i < header.nph; i++) {
		param_header = &param_headers[i];

		switch (SFDP_PARAM_HEADER_ID(param_header)) {
		case SFDP_SECTOR_MAP_ID:
			dev_info(dev, "non-uniform erase sector maps are not supported yet.\n");
			break;

		default:
			break;
		}

		if (err)
			goto exit;
	}

exit:
	kfree(param_headers);
	return err;
}

static int spi_nor_init_params(struct spi_nor *nor,
			       const struct flash_info *info,
			       struct spi_nor_flash_parameter *params)
{
	/* Set legacy flash parameters as default. */
	memset(params, 0, sizeof(*params));

	/* Set SPI NOR sizes. */
	params->size = info->sector_size * info->n_sectors;
	params->page_size = info->page_size;

	/* (Fast) Read settings. */
	params->hwcaps.mask |= SNOR_HWCAPS_READ;
	spi_nor_set_read_settings(&params->reads[SNOR_CMD_READ],
				  0, 0, SPINOR_OP_READ,
				  SNOR_PROTO_1_1_1);

	if (!(info->flags & SPI_NOR_NO_FR)) {
		params->hwcaps.mask |= SNOR_HWCAPS_READ_FAST;
		spi_nor_set_read_settings(&params->reads[SNOR_CMD_READ_FAST],
					  0, 8, SPINOR_OP_READ_FAST,
					  SNOR_PROTO_1_1_1);
	}

	if (info->flags & SPI_NOR_DUAL_READ) {
		params->hwcaps.mask |= SNOR_HWCAPS_READ_1_1_2;
		spi_nor_set_read_settings(&params->reads[SNOR_CMD_READ_1_1_2],
					  0, 8, SPINOR_OP_READ_1_1_2,
					  SNOR_PROTO_1_1_2);
	}

	if (info->flags & SPI_NOR_QUAD_READ) {
		params->hwcaps.mask |= SNOR_HWCAPS_READ_1_1_4;
		spi_nor_set_read_settings(&params->reads[SNOR_CMD_READ_1_1_4],
					  0, 8, SPINOR_OP_READ_1_1_4,
					  SNOR_PROTO_1_1_4);
	}

	/* Page Program settings. */
	if (nor->spi->mode & SPI_TX_QUAD) {
		params->hwcaps.mask |= SNOR_HWCAPS_PP_1_1_4;
		spi_nor_set_pp_settings(&params->page_programs[SNOR_CMD_PP_1_1_4],
					SPINOR_OP_PP_1_1_4, SNOR_PROTO_1_1_4);
	} else {
		params->hwcaps.mask |= SNOR_HWCAPS_PP;
		spi_nor_set_pp_settings(&params->page_programs[SNOR_CMD_PP],
					SPINOR_OP_PP, SNOR_PROTO_1_1_1);
	}

	/* Select the procedure to set the Quad Enable bit. */
	if (params->hwcaps.mask & (SNOR_HWCAPS_READ_QUAD |
				   SNOR_HWCAPS_PP_QUAD)) {
		switch (JEDEC_MFR(info)) {
		case SNOR_MFR_MACRONIX:
		case SNOR_MFR_ISSI:
			params->quad_enable = macronix_quad_enable;
			break;

		case SNOR_MFR_MICRON:
			break;

		default:
			/* Kept only for backward compatibility purpose. */
			params->quad_enable = spansion_quad_enable;
			break;
		}

		/*
		 * Some manufacturer like GigaDevice may use different
		 * bit to set QE on different memories, so the MFR can't
		 * indicate the quad_enable method for this case, we need
		 * set it in flash info list.
		 */
		if (info->quad_enable)
			params->quad_enable = info->quad_enable;
	}

	/* Override the parameters with data read from SFDP tables. */
	nor->addr_width = 0;
	nor->mtd.erasesize = 0;
	if ((info->flags & (SPI_NOR_DUAL_READ | SPI_NOR_QUAD_READ)) &&
	    !(info->flags & SPI_NOR_SKIP_SFDP)) {
		struct spi_nor_flash_parameter sfdp_params;

		memcpy(&sfdp_params, params, sizeof(sfdp_params));
		if (spi_nor_parse_sfdp(nor, &sfdp_params)) {
			nor->addr_width = 0;
			nor->mtd.erasesize = 0;
		} else {
			memcpy(params, &sfdp_params, sizeof(*params));
		}
	}

	return 0;
}

static int spi_nor_hwcaps2cmd(u32 hwcaps, const int table[][2], size_t size)
{
	size_t i;

	for (i = 0; i < size; i++)
		if (table[i][0] == (int)hwcaps)
			return table[i][1];

	return -EINVAL;
}

static int spi_nor_hwcaps_read2cmd(u32 hwcaps)
{
	static const int hwcaps_read2cmd[][2] = {
		{ SNOR_HWCAPS_READ,		SNOR_CMD_READ },
		{ SNOR_HWCAPS_READ_FAST,	SNOR_CMD_READ_FAST },
		{ SNOR_HWCAPS_READ_1_1_1_DTR,	SNOR_CMD_READ_1_1_1_DTR },
		{ SNOR_HWCAPS_READ_1_1_2,	SNOR_CMD_READ_1_1_2 },
		{ SNOR_HWCAPS_READ_1_2_2,	SNOR_CMD_READ_1_2_2 },
		{ SNOR_HWCAPS_READ_2_2_2,	SNOR_CMD_READ_2_2_2 },
		{ SNOR_HWCAPS_READ_1_2_2_DTR,	SNOR_CMD_READ_1_2_2_DTR },
		{ SNOR_HWCAPS_READ_1_1_4,	SNOR_CMD_READ_1_1_4 },
		{ SNOR_HWCAPS_READ_1_4_4,	SNOR_CMD_READ_1_4_4 },
		{ SNOR_HWCAPS_READ_4_4_4,	SNOR_CMD_READ_4_4_4 },
		{ SNOR_HWCAPS_READ_1_4_4_DTR,	SNOR_CMD_READ_1_4_4_DTR },
		{ SNOR_HWCAPS_READ_1_1_8,	SNOR_CMD_READ_1_1_8 },
		{ SNOR_HWCAPS_READ_1_8_8,	SNOR_CMD_READ_1_8_8 },
		{ SNOR_HWCAPS_READ_8_8_8,	SNOR_CMD_READ_8_8_8 },
		{ SNOR_HWCAPS_READ_1_8_8_DTR,	SNOR_CMD_READ_1_8_8_DTR },
	};

	return spi_nor_hwcaps2cmd(hwcaps, hwcaps_read2cmd,
				  ARRAY_SIZE(hwcaps_read2cmd));
}

static int spi_nor_hwcaps_pp2cmd(u32 hwcaps)
{
	static const int hwcaps_pp2cmd[][2] = {
		{ SNOR_HWCAPS_PP,		SNOR_CMD_PP },
		{ SNOR_HWCAPS_PP_1_1_4,		SNOR_CMD_PP_1_1_4 },
		{ SNOR_HWCAPS_PP_1_4_4,		SNOR_CMD_PP_1_4_4 },
		{ SNOR_HWCAPS_PP_4_4_4,		SNOR_CMD_PP_4_4_4 },
		{ SNOR_HWCAPS_PP_1_1_8,		SNOR_CMD_PP_1_1_8 },
		{ SNOR_HWCAPS_PP_1_8_8,		SNOR_CMD_PP_1_8_8 },
		{ SNOR_HWCAPS_PP_8_8_8,		SNOR_CMD_PP_8_8_8 },
	};

	return spi_nor_hwcaps2cmd(hwcaps, hwcaps_pp2cmd,
				  ARRAY_SIZE(hwcaps_pp2cmd));
}

static int spi_nor_select_read(struct spi_nor *nor,
			       const struct spi_nor_flash_parameter *params,
			       u32 shared_hwcaps)
{
	int cmd, best_match = fls(shared_hwcaps & SNOR_HWCAPS_READ_MASK) - 1;
	const struct spi_nor_read_command *read;

	if (best_match < 0)
		return -EINVAL;

	cmd = spi_nor_hwcaps_read2cmd(BIT(best_match));
	if (cmd < 0)
		return -EINVAL;

	read = &params->reads[cmd];
	nor->read_opcode = read->opcode;
	nor->read_proto = read->proto;

	/*
	 * In the spi-nor framework, we don't need to make the difference
	 * between mode clock cycles and wait state clock cycles.
	 * Indeed, the value of the mode clock cycles is used by a QSPI
	 * flash memory to know whether it should enter or leave its 0-4-4
	 * (Continuous Read / XIP) mode.
	 * eXecution In Place is out of the scope of the mtd sub-system.
	 * Hence we choose to merge both mode and wait state clock cycles
	 * into the so called dummy clock cycles.
	 */
	nor->read_dummy = read->num_mode_clocks + read->num_wait_states;
	return 0;
}

static int spi_nor_select_pp(struct spi_nor *nor,
			     const struct spi_nor_flash_parameter *params,
			     u32 shared_hwcaps)
{
	int cmd, best_match = fls(shared_hwcaps & SNOR_HWCAPS_PP_MASK) - 1;
	const struct spi_nor_pp_command *pp;

	if (best_match < 0)
		return -EINVAL;

	cmd = spi_nor_hwcaps_pp2cmd(BIT(best_match));
	if (cmd < 0)
		return -EINVAL;

	pp = &params->page_programs[cmd];
	nor->program_opcode = pp->opcode;
	nor->write_proto = pp->proto;
	return 0;
}

static int spi_nor_select_erase(struct spi_nor *nor,
				const struct flash_info *info)
{
	struct mtd_info *mtd = &nor->mtd;

	/* Do nothing if already configured from SFDP. */
	if (mtd->erasesize &&
	    JEDEC_MFR(info) != SNOR_MFR_SPANSION)
		return 0;

#ifdef CONFIG_MTD_SPI_NOR_USE_4K_SECTORS
	/* prefer "small sector" erase if possible */
	if (info->flags & SECT_4K) {
		nor->erase_opcode = SPINOR_OP_BE_4K;
		mtd->erasesize = 4096;
	} else if (info->flags & SECT_4K_PMC) {
		nor->erase_opcode = SPINOR_OP_BE_4K_PMC;
		mtd->erasesize = 4096;
	} else
#endif
	{
		nor->erase_opcode = SPINOR_OP_SE;
		mtd->erasesize = info->sector_size;
	}
	return 0;
}

static int spi_nor_setup(struct spi_nor *nor, const struct flash_info *info,
			 const struct spi_nor_flash_parameter *params,
			 const struct spi_nor_hwcaps *hwcaps)
{
	u32 ignored_mask, shared_mask;
	bool enable_quad_io;
	int err;

	/*
	 * Keep only the hardware capabilities supported by both the SPI
	 * controller and the SPI flash memory.
	 */
	shared_mask = hwcaps->mask & params->hwcaps.mask;

	/* SPI n-n-n protocols are not supported yet. */
	ignored_mask = (SNOR_HWCAPS_READ_2_2_2 |
			SNOR_HWCAPS_READ_4_4_4 |
			SNOR_HWCAPS_READ_8_8_8 |
			SNOR_HWCAPS_PP_4_4_4 |
			SNOR_HWCAPS_PP_8_8_8);
	if (shared_mask & ignored_mask) {
		dev_dbg(nor->dev,
			"SPI n-n-n protocols are not supported yet.\n");
		shared_mask &= ~ignored_mask;
	}

	/* Select the (Fast) Read command. */
	err = spi_nor_select_read(nor, params, shared_mask);
	if (err) {
		dev_err(nor->dev,
			"can't select read settings supported by both the SPI controller and memory.\n");
		return err;
	}

	/* Select the Page Program command. */
	err = spi_nor_select_pp(nor, params, shared_mask);
	if (err) {
		dev_err(nor->dev,
			"can't select write settings supported by both the SPI controller and memory.\n");
		return err;
	}

	/* Select the Sector Erase command. */
	err = spi_nor_select_erase(nor, info);
	if (err) {
		dev_err(nor->dev,
			"can't select erase settings supported by both the SPI controller and memory.\n");
		return err;
	}

	/* Enable Quad I/O if needed. */
	enable_quad_io = (spi_nor_get_protocol_width(nor->read_proto) == 4 ||
			  spi_nor_get_protocol_width(nor->write_proto) == 4);
	if (enable_quad_io && params->quad_enable)
		nor->quad_enable = params->quad_enable;
	else
		nor->quad_enable = NULL;

	return 0;
}

static int spi_nor_init(struct spi_nor *nor)
{
	int err;

	/*
	 * Atmel, SST, Intel/Numonyx, and others serial NOR tend to power up
	 * with the software protection bits set
	 */
	if (JEDEC_MFR(nor->info) == SNOR_MFR_ATMEL ||
	    JEDEC_MFR(nor->info) == SNOR_MFR_INTEL ||
	    JEDEC_MFR(nor->info) == SNOR_MFR_SST ||
	    nor->info->flags & SPI_NOR_HAS_LOCK) {
		write_enable(nor);
		write_sr(nor, 0);
		spi_nor_wait_till_ready(nor);
	}

	if (nor->quad_enable) {
		err = nor->quad_enable(nor);
		if (err) {
			dev_err(nor->dev, "quad mode not supported\n");
			return err;
		}
	}

	if ((nor->addr_width == 4) &&
	    (JEDEC_MFR(nor->info) != SNOR_MFR_SPANSION) &&
	    !(nor->info->flags & SPI_NOR_4B_OPCODES)) {
		/*
		 * If the RESET# pin isn't hooked up properly, or the system
		 * otherwise doesn't perform a reset command in the boot
		 * sequence, it's impossible to 100% protect against unexpected
		 * reboots (e.g., crashes). Warn the user (or hopefully, system
		 * designer) that this is bad.
		 */
		WARN_ONCE(nor->flags & SNOR_F_BROKEN_RESET,
			  "enabling reset hack; may not recover from unexpected reboots\n");
		set_4byte(nor, nor->info, 1);
	}

	return 0;
}

/* mtd resume handler */
static void spi_nor_resume(struct mtd_info *mtd)
{
	struct spi_nor *nor = mtd_to_spi_nor(mtd);
	struct device *dev = nor->dev;
	int ret;

	/* re-initialize the nor chip */
	ret = spi_nor_init(nor);
	if (ret)
		dev_err(dev, "resume() failed\n");
}

void spi_nor_restore(struct spi_nor *nor)
{
	/* restore the addressing mode */
	if ((nor->addr_width == 4) &&
	    (JEDEC_MFR(nor->info) != SNOR_MFR_SPANSION) &&
	    !(nor->info->flags & SPI_NOR_4B_OPCODES) &&
	    (nor->flags & SNOR_F_BROKEN_RESET))
		set_4byte(nor, nor->info, 0);
}
EXPORT_SYMBOL_GPL(spi_nor_restore);

int spi_nor_scan(struct spi_nor *nor, const char *name,
		 const struct spi_nor_hwcaps *hwcaps)
{
	struct spi_nor_flash_parameter params;
	struct flash_info *info = NULL;
	struct device *dev = nor->dev;
	struct mtd_info *mtd = &nor->mtd;
	struct device_node *np = spi_nor_get_flash_node(nor);
	struct device_node *np_spi;
	int ret;
	int i;
	u32 is_dual;

	ret = spi_nor_check(nor);
	if (ret)
		return ret;

	/* Reset SPI protocol for all commands. */
	nor->reg_proto = SNOR_PROTO_1_1_1;
	nor->read_proto = SNOR_PROTO_1_1_1;
	nor->write_proto = SNOR_PROTO_1_1_1;

	if (name)
		info = (struct flash_info *)spi_nor_match_id(name);
	/* Try to auto-detect if chip name wasn't specified or not found */
	if (!info)
		info = (struct flash_info *)spi_nor_read_id(nor);
	if (IS_ERR_OR_NULL(info))
		return -ENOENT;

	/*
	 * If caller has specified name of flash model that can normally be
	 * detected using JEDEC, let's verify it.
	 */
	if (name && info->id_len) {
		const struct flash_info *jinfo;

		jinfo = spi_nor_read_id(nor);
		if (IS_ERR(jinfo)) {
			return PTR_ERR(jinfo);
		} else if (jinfo != info) {
			/*
			 * JEDEC knows better, so overwrite platform ID. We
			 * can't trust partitions any longer, but we'll let
			 * mtd apply them anyway, since some partitions may be
			 * marked read-only, and we don't want to lose that
			 * information, even if it's not 100% accurate.
			 */
			dev_warn(dev, "found %s, expected %s\n",
				 jinfo->name, info->name);
			info = (struct flash_info *)jinfo;
		}
	}

	mutex_init(&nor->lock);

	/*
	 * Make sure the XSR_RDY flag is set before calling
	 * spi_nor_wait_till_ready(). Xilinx S3AN share MFR
	 * with Atmel spi-nor
	 */
	if (info->flags & SPI_S3AN)
		nor->flags |=  SNOR_F_READY_XSR_RDY;

	/* Parse the Serial Flash Discoverable Parameters table. */
	ret = spi_nor_init_params(nor, info, &params);
	if (ret)
		return ret;

	if (!mtd->name)
		mtd->name = dev_name(dev);
	mtd->priv = nor;
	mtd->type = MTD_NORFLASH;
	mtd->writesize = 1;
	mtd->flags = MTD_CAP_NORFLASH;
	mtd->size = params.size;
	mtd->_erase = spi_nor_erase;
	mtd->_read = spi_nor_read;
<<<<<<< HEAD
#ifdef CONFIG_OF
	np_spi = of_get_next_parent(np);
	if ((of_property_match_string(np_spi, "compatible",
		    "xlnx,zynq-qspi-1.0") >= 0) ||
			(of_property_match_string(np_spi, "compatible",
					"xlnx,zynqmp-qspi-1.0") >= 0)) {
			if (of_property_read_u32(np_spi, "is-dual",
						 &is_dual) < 0) {
				/* Default to single if prop not defined */
				nor->shift = 0;
				nor->isstacked = 0;
				nor->isparallel = 0;
			} else {
				if (is_dual == 1) {
					/* dual parallel */
					nor->shift = 1;
					info->sector_size <<= nor->shift;
					info->page_size <<= nor->shift;
					mtd->size <<= nor->shift;
					nor->isparallel = 1;
					nor->isstacked = 0;
					nor->spi->master->flags |=
							(SPI_MASTER_DATA_STRIPE
							| SPI_MASTER_BOTH_CS);
				} else {
#ifdef CONFIG_SPI_ZYNQ_QSPI_DUAL_STACKED
					/* dual stacked */
					nor->shift = 0;
					mtd->size <<= 1;
					info->n_sectors <<= 1;
					nor->isstacked = 1;
					nor->isparallel = 0;
#else
					u32 is_stacked;
					if (of_property_read_u32(np_spi,
							"is-stacked",
							&is_stacked) < 0) {
						is_stacked = 0;
					}
					if (is_stacked) {
						/* dual stacked */
						nor->shift = 0;
						mtd->size <<= 1;
						info->n_sectors <<= 1;
						nor->isstacked = 1;
						nor->isparallel = 0;
					} else {
						/* single */
						nor->shift = 0;
						nor->isstacked = 0;
						nor->isparallel = 0;
					}
#endif
				}
			}
	}
#if 0
	pr_info("parallel %d stacked %d shift %d mtsize %d\n",
		nor->isparallel, nor->isstacked, nor->shift, mtd->size);
#endif
#else
	/* Default to single */
	nor->shift = 0;
	nor->isstacked = 0;
	nor->isparallel = 0;
#endif

	/*
	 * Atmel, SST, Intel/Numonyx, and others serial NOR tend to power up
	 * with the software protection bits set
	 */

	if (JEDEC_MFR(info) == SNOR_MFR_ATMEL ||
	    JEDEC_MFR(info) == SNOR_MFR_INTEL ||
	    JEDEC_MFR(info) == SNOR_MFR_SST ||
	    info->flags & SPI_NOR_HAS_LOCK) {
		write_enable(nor);
		write_sr(nor, 0);
		if (info->flags & SST_GLOBAL_PROT_UNLK) {
			write_enable(nor);
			/* Unlock global write protection bits */
			nor->write_reg(nor, GLOBAL_BLKPROT_UNLK, NULL, 0);
		}
		spi_nor_wait_till_ready(nor);
	}
=======
	mtd->_resume = spi_nor_resume;
>>>>>>> 84df9525

	/* NOR protection support for STmicro/Micron chips and similar */
	if (JEDEC_MFR(info) == SNOR_MFR_MICRON ||
			info->flags & SPI_NOR_HAS_LOCK) {
		nor->flash_lock = stm_lock;
		nor->flash_unlock = stm_unlock;
		nor->flash_is_locked = stm_is_locked;
	}

	if (nor->flash_lock && nor->flash_unlock && nor->flash_is_locked) {
		mtd->_lock = spi_nor_lock;
		mtd->_unlock = spi_nor_unlock;
		mtd->_is_locked = spi_nor_is_locked;
	}

	/* sst nor chips use AAI word program */
	if (info->flags & SST_WRITE)
		mtd->_write = sst_write;
	else
		mtd->_write = spi_nor_write;

	if (info->flags & USE_FSR)
		nor->flags |= SNOR_F_USE_FSR;
	if (info->flags & SPI_NOR_HAS_TB)
		nor->flags |= SNOR_F_HAS_SR_TB;
	if (info->flags & NO_CHIP_ERASE)
		nor->flags |= SNOR_F_NO_OP_CHIP_ERASE;
	if (info->flags & USE_CLSR)
		nor->flags |= SNOR_F_USE_CLSR;

	if (nor->shift)
		mtd->erasesize = info->sector_size;

#ifdef CONFIG_MTD_SPI_NOR_USE_4K_SECTORS
	/* prefer "small sector" erase if possible */
	if (nor->shift &&
			(info->flags & SECT_4K ||
			info->flags & SECT_4K_PMC)) {
		mtd->erasesize = 4096 << nor->shift;
	}
#endif

	if (info->flags & SPI_NOR_NO_ERASE)
		mtd->flags |= MTD_NO_ERASE;

	nor->jedec_id = info->id[0];
	mtd->dev.parent = dev;
	nor->page_size = params.page_size;
	mtd->writebufsize = nor->page_size;

	if (np) {
		/* If we were instantiated by DT, use it */
		if (of_property_read_bool(np, "m25p,fast-read"))
			params.hwcaps.mask |= SNOR_HWCAPS_READ_FAST;
		else
			params.hwcaps.mask &= ~SNOR_HWCAPS_READ_FAST;
	} else {
		/* If we weren't instantiated by DT, default to fast-read */
		params.hwcaps.mask |= SNOR_HWCAPS_READ_FAST;
	}

	if (of_property_read_bool(np, "broken-flash-reset"))
		nor->flags |= SNOR_F_BROKEN_RESET;

	/* Some devices cannot do fast-read, no matter what DT tells us */
	if (info->flags & SPI_NOR_NO_FR)
		params.hwcaps.mask &= ~SNOR_HWCAPS_READ_FAST;

	/*
	 * Configure the SPI memory:
	 * - select op codes for (Fast) Read, Page Program and Sector Erase.
	 * - set the number of dummy cycles (mode cycles + wait states).
	 * - set the SPI protocols for register and memory accesses.
	 * - set the Quad Enable bit if needed (required by SPI x-y-4 protos).
	 */
	ret = spi_nor_setup(nor, info, &params, hwcaps);
	if (ret)
		return ret;

	if (nor->addr_width) {
		/* already configured from SFDP */
	} else if (info->addr_width) {
		nor->addr_width = info->addr_width;
	} else if (mtd->size > 0x1000000) {
<<<<<<< HEAD
#ifdef CONFIG_OF
		np_spi = of_get_next_parent(np);
		if (of_property_match_string(np_spi, "compatible",
					     "xlnx,zynq-qspi-1.0") >= 0) {
			int status;

			nor->addr_width = 3;
			set_4byte(nor, info, 0);
			status = read_ear(nor, info);
			if (status < 0)
				dev_warn(dev, "failed to read ear reg\n");
			else
				nor->curbank = status & EAR_SEGMENT_MASK;
		} else {
#endif
			/*
			 * enable 4-byte addressing
			 * if the device exceeds 16MiB
			 */
			nor->addr_width = 4;
			if (JEDEC_MFR(info) == SNOR_MFR_SPANSION ||
			    info->flags & SPI_NOR_4B_OPCODES)
				spi_nor_set_4byte_opcodes(nor, info);
			else {
				np_spi = of_get_next_parent(np);
				if (of_property_match_string(np_spi,
						"compatible",
						"xlnx,xps-spi-2.00.a") >= 0) {
					nor->addr_width = 3;
					set_4byte(nor, info, 0);
				} else {
					set_4byte(nor, info, 1);
					if (nor->isstacked) {
						nor->spi->master->flags |=
							SPI_MASTER_U_PAGE;
						set_4byte(nor, info, 1);
						nor->spi->master->flags &=
							~SPI_MASTER_U_PAGE;
					}
				}
			}
#ifdef CONFIG_OF
		}
#endif
=======
		/* enable 4-byte addressing if the device exceeds 16MiB */
		nor->addr_width = 4;
		if (JEDEC_MFR(info) == SNOR_MFR_SPANSION ||
		    info->flags & SPI_NOR_4B_OPCODES)
			spi_nor_set_4byte_opcodes(nor, info);
>>>>>>> 84df9525
	} else {
		nor->addr_width = 3;
	}

	if (nor->addr_width > SPI_NOR_MAX_ADDR_WIDTH) {
		dev_err(dev, "address width is too large: %u\n",
			nor->addr_width);
		return -EINVAL;
	}

	if (info->flags & SPI_S3AN) {
		ret = s3an_nor_scan(info, nor);
		if (ret)
			return ret;
	}

	/* Send all the required SPI flash commands to initialize device */
	nor->info = info;
	ret = spi_nor_init(nor);
	if (ret)
		return ret;

	dev_info(dev, "%s (%lld Kbytes)\n", info->name,
			(long long)mtd->size >> 10);

	dev_dbg(dev,
		"mtd .name = %s, .size = 0x%llx (%lldMiB), "
		".erasesize = 0x%.8x (%uKiB) .numeraseregions = %d\n",
		mtd->name, (long long)mtd->size, (long long)(mtd->size >> 20),
		mtd->erasesize, mtd->erasesize / 1024, mtd->numeraseregions);

	if (mtd->numeraseregions)
		for (i = 0; i < mtd->numeraseregions; i++)
			dev_dbg(dev,
				"mtd.eraseregions[%d] = { .offset = 0x%llx, "
				".erasesize = 0x%.8x (%uKiB), "
				".numblocks = %d }\n",
				i, (long long)mtd->eraseregions[i].offset,
				mtd->eraseregions[i].erasesize,
				mtd->eraseregions[i].erasesize / 1024,
				mtd->eraseregions[i].numblocks);
	return 0;
}
EXPORT_SYMBOL_GPL(spi_nor_scan);

static const struct flash_info *spi_nor_match_id(const char *name)
{
	const struct flash_info *id = spi_nor_ids;

	while (id->name) {
		if (!strcmp(name, id->name))
			return id;
		id++;
	}
	return NULL;
}

void spi_nor_shutdown(struct spi_nor *nor)
{
	if (nor->addr_width == 3 &&
		(nor->mtd.size >> nor->shift) > 0x1000000)
		write_ear(nor, 0);
}
EXPORT_SYMBOL_GPL(spi_nor_shutdown);

MODULE_LICENSE("GPL");
MODULE_AUTHOR("Huang Shijie <shijie8@gmail.com>");
MODULE_AUTHOR("Mike Lavender");
MODULE_DESCRIPTION("framework for SPI NOR");<|MERGE_RESOLUTION|>--- conflicted
+++ resolved
@@ -90,14 +90,11 @@
 #define NO_CHIP_ERASE		BIT(12) /* Chip does not support chip erase */
 #define SPI_NOR_SKIP_SFDP	BIT(13)	/* Skip parsing of SFDP tables */
 #define USE_CLSR		BIT(14)	/* use CLSR command */
-<<<<<<< HEAD
 #define	SST_GLOBAL_PROT_UNLK	BIT(15)	/* Unlock the Global protection for
 					 * sst flashes
 					 */
-=======
 
 	int	(*quad_enable)(struct spi_nor *nor);
->>>>>>> 84df9525
 };
 
 #define JEDEC_MFR(info)	((info)->id[0])
@@ -755,7 +752,6 @@
 	return ret;
 }
 
-<<<<<<< HEAD
 static inline uint16_t min_lockable_sectors(struct spi_nor *nor,
 					    uint16_t n_sectors)
 {
@@ -868,8 +864,6 @@
 	return ret;
 }
 
-
-=======
 /* Write status register and ensure bits in mask match written values */
 static int write_sr_and_check(struct spi_nor *nor, u8 status_new, u8 mask)
 {
@@ -891,7 +885,6 @@
 	return ((ret & mask) != (status_new & mask)) ? -EIO : 0;
 }
 
->>>>>>> 84df9525
 static void stm_get_locked_range(struct spi_nor *nor, u8 sr, loff_t *ofs,
 				 uint64_t *len)
 {
@@ -1409,7 +1402,6 @@
 	{ "640s33b",  INFO(0x898913, 0, 64 * 1024, 128, 0) },
 
 	/* ISSI */
-<<<<<<< HEAD
 	{ "is25lp080d", INFO(0x9d6014, 0, 64 * 1024, 32, SECT_4K | SPI_NOR_DUAL_READ | SPI_NOR_QUAD_READ | SPI_NOR_HAS_LOCK) },
 	{ "is25wp080d", INFO(0x9d7014, 0, 64 * 1024, 32, SECT_4K | SPI_NOR_DUAL_READ | SPI_NOR_QUAD_READ | SPI_NOR_HAS_LOCK) },
 	{ "is25lp016d", INFO(0x9d6015, 0, 64 * 1024, 32, SECT_4K | SPI_NOR_DUAL_READ | SPI_NOR_QUAD_READ | SPI_NOR_HAS_LOCK) },
@@ -1422,8 +1414,6 @@
 	{ "is25wp128f", INFO(0x9d7018, 0, 64 * 1024, 256, SECT_4K | SPI_NOR_DUAL_READ | SPI_NOR_QUAD_READ | SPI_NOR_HAS_LOCK) },
 	{ "is25lp256d", INFO(0x9d6019, 0, 64 * 1024, 512, SECT_4K | SPI_NOR_DUAL_READ | SPI_NOR_QUAD_READ | SPI_NOR_HAS_LOCK) },
 	{ "is25wp256d", INFO(0x9d7019, 0, 64 * 1024, 512, SECT_4K | SPI_NOR_DUAL_READ | SPI_NOR_QUAD_READ | SPI_NOR_HAS_LOCK) },
-	{ "is25cd512", INFO(0x7f9d20, 0, 32 * 1024,   2, SECT_4K) },
-=======
 	{ "is25cd512",  INFO(0x7f9d20, 0, 32 * 1024,   2, SECT_4K) },
 	{ "is25lq040b", INFO(0x9d4013, 0, 64 * 1024,   8,
 			SECT_4K | SPI_NOR_DUAL_READ | SPI_NOR_QUAD_READ) },
@@ -1439,7 +1429,6 @@
 			SECT_4K | SPI_NOR_DUAL_READ | SPI_NOR_QUAD_READ) },
 	{ "is25wp128",  INFO(0x9d7018, 0, 64 * 1024, 256,
 			SECT_4K | SPI_NOR_DUAL_READ | SPI_NOR_QUAD_READ) },
->>>>>>> 84df9525
 
 	/* Macronix */
 	{ "mx25l512e",   INFO(0xc22010, 0, 64 * 1024,   1, SECT_4K) },
@@ -1471,11 +1460,11 @@
 	{ "n25q032a",	 INFO(0x20bb16, 0, 64 * 1024,   64, SPI_NOR_QUAD_READ) },
 	{ "n25q064",     INFO(0x20ba17, 0, 64 * 1024,  128, SECT_4K | SPI_NOR_QUAD_READ) },
 	{ "n25q064a",    INFO(0x20bb17, 0, 64 * 1024,  128, SECT_4K | SPI_NOR_QUAD_READ) },
-<<<<<<< HEAD
 	{ "n25q128a11",  INFO(0x20bb18, 0, 64 * 1024,  256, SECT_4K | SPI_NOR_QUAD_READ | USE_FSR | SPI_NOR_HAS_LOCK) },
 	{ "n25q128a13",  INFO(0x20ba18, 0, 64 * 1024,  256, SECT_4K | SPI_NOR_QUAD_READ | USE_FSR | SPI_NOR_HAS_LOCK) },
 	{ "n25q256a",    INFO(0x20bb19, 0, 64 * 1024,  512, SECT_4K | SPI_NOR_QUAD_READ | USE_FSR| SPI_NOR_HAS_LOCK) },
 	{ "n25q256a13",  INFO(0x20ba19, 0, 64 * 1024,  512, SECT_4K | SPI_NOR_DUAL_READ | SPI_NOR_QUAD_READ | USE_FSR | SPI_NOR_HAS_LOCK) },
+	{ "n25q256ax1",  INFO(0x20bb19, 0, 64 * 1024,  512, SECT_4K | SPI_NOR_QUAD_READ) },
 	{ "n25q512a",    INFO(0x20bb20, 0, 64 * 1024, 1024, SECT_4K | USE_FSR | SPI_NOR_QUAD_READ | SPI_NOR_HAS_LOCK) },
 	{ "n25q512a13",  INFO(0x20ba20, 0, 64 * 1024, 1024, SECT_4K | SPI_NOR_DUAL_READ | SPI_NOR_QUAD_READ | USE_FSR | SPI_NOR_HAS_LOCK) },
 	{ "n25q512ax3",  INFO(0x20ba20, 0, 64 * 1024, 1024, SECT_4K | USE_FSR | SPI_NOR_QUAD_READ | SPI_NOR_HAS_LOCK) },
@@ -1483,17 +1472,6 @@
 	{ "n25q00a",     INFO(0x20bb21, 0, 64 * 1024, 2048, SECT_4K | USE_FSR | SPI_NOR_QUAD_READ | SPI_NOR_HAS_LOCK | NO_CHIP_ERASE) },
 	{ "mt25ql02g",   INFO(0x20ba22, 0, 64 * 1024, 4096, SECT_4K | USE_FSR | SPI_NOR_QUAD_READ | SPI_NOR_HAS_LOCK | NO_CHIP_ERASE) },
 	{ "mt25ul02g",   INFO(0x20bb22, 0, 64 * 1024, 4096, SECT_4K | USE_FSR | SPI_NOR_QUAD_READ | SPI_NOR_HAS_LOCK | NO_CHIP_ERASE) },
-=======
-	{ "n25q128a11",  INFO(0x20bb18, 0, 64 * 1024,  256, SECT_4K | SPI_NOR_QUAD_READ) },
-	{ "n25q128a13",  INFO(0x20ba18, 0, 64 * 1024,  256, SECT_4K | SPI_NOR_QUAD_READ) },
-	{ "n25q256a",    INFO(0x20ba19, 0, 64 * 1024,  512, SECT_4K | SPI_NOR_DUAL_READ | SPI_NOR_QUAD_READ) },
-	{ "n25q256ax1",  INFO(0x20bb19, 0, 64 * 1024,  512, SECT_4K | SPI_NOR_QUAD_READ) },
-	{ "n25q512a",    INFO(0x20bb20, 0, 64 * 1024, 1024, SECT_4K | USE_FSR | SPI_NOR_QUAD_READ) },
-	{ "n25q512ax3",  INFO(0x20ba20, 0, 64 * 1024, 1024, SECT_4K | USE_FSR | SPI_NOR_QUAD_READ) },
-	{ "n25q00",      INFO(0x20ba21, 0, 64 * 1024, 2048, SECT_4K | USE_FSR | SPI_NOR_QUAD_READ | NO_CHIP_ERASE) },
-	{ "n25q00a",     INFO(0x20bb21, 0, 64 * 1024, 2048, SECT_4K | USE_FSR | SPI_NOR_QUAD_READ | NO_CHIP_ERASE) },
-	{ "mt25qu02g",   INFO(0x20bb22, 0, 64 * 1024, 4096, SECT_4K | USE_FSR | SPI_NOR_QUAD_READ | NO_CHIP_ERASE) },
->>>>>>> 84df9525
 
 	/* PMC */
 	{ "pm25lv512",   INFO(0,        0, 32 * 1024,    2, SECT_4K_PMC) },
@@ -1529,12 +1507,9 @@
 	{ "s25fl204k",  INFO(0x014013,      0,  64 * 1024,   8, SECT_4K | SPI_NOR_DUAL_READ) },
 	{ "s25fl208k",  INFO(0x014014,      0,  64 * 1024,  16, SECT_4K | SPI_NOR_DUAL_READ) },
 	{ "s25fl064l",  INFO(0x016017,      0,  64 * 1024, 128, SECT_4K | SPI_NOR_DUAL_READ | SPI_NOR_QUAD_READ | SPI_NOR_4B_OPCODES) },
-<<<<<<< HEAD
-	{ "sst26wf016B", INFO(0xbf2651, 0, 64 * 1024, 32, SECT_4K | SST_GLOBAL_PROT_UNLK) },
-=======
 	{ "s25fl128l",  INFO(0x016018,      0,  64 * 1024, 256, SECT_4K | SPI_NOR_DUAL_READ | SPI_NOR_QUAD_READ | SPI_NOR_4B_OPCODES) },
 	{ "s25fl256l",  INFO(0x016019,      0,  64 * 1024, 512, SECT_4K | SPI_NOR_DUAL_READ | SPI_NOR_QUAD_READ | SPI_NOR_4B_OPCODES) },
->>>>>>> 84df9525
+	{ "sst26wf016B", INFO(0xbf2651, 0, 64 * 1024, 32, SECT_4K | SST_GLOBAL_PROT_UNLK) },
 
 	/* SST -- large erase sizes are "overlays", "sectors" are 4K */
 	{ "sst25vf040b", INFO(0xbf258d, 0, 64 * 1024,  8, SECT_4K | SST_WRITE) },
@@ -3340,6 +3315,25 @@
 	if (ret)
 		return ret;
 
+	/*
+	 * Atmel, SST, Intel/Numonyx, and others serial NOR tend to power up
+	 * with the software protection bits set
+	 */
+
+	if (JEDEC_MFR(info) == SNOR_MFR_ATMEL ||
+	    JEDEC_MFR(info) == SNOR_MFR_INTEL ||
+	    JEDEC_MFR(info) == SNOR_MFR_SST ||
+	    info->flags & SPI_NOR_HAS_LOCK) {
+		write_enable(nor);
+		write_sr(nor, 0);
+		if (info->flags & SST_GLOBAL_PROT_UNLK) {
+			write_enable(nor);
+			/* Unlock global write protection bits */
+			nor->write_reg(nor, GLOBAL_BLKPROT_UNLK, NULL, 0);
+		}
+		spi_nor_wait_till_ready(nor);
+	}
+
 	if (!mtd->name)
 		mtd->name = dev_name(dev);
 	mtd->priv = nor;
@@ -3349,7 +3343,6 @@
 	mtd->size = params.size;
 	mtd->_erase = spi_nor_erase;
 	mtd->_read = spi_nor_read;
-<<<<<<< HEAD
 #ifdef CONFIG_OF
 	np_spi = of_get_next_parent(np);
 	if ((of_property_match_string(np_spi, "compatible",
@@ -3417,27 +3410,7 @@
 	nor->isparallel = 0;
 #endif
 
-	/*
-	 * Atmel, SST, Intel/Numonyx, and others serial NOR tend to power up
-	 * with the software protection bits set
-	 */
-
-	if (JEDEC_MFR(info) == SNOR_MFR_ATMEL ||
-	    JEDEC_MFR(info) == SNOR_MFR_INTEL ||
-	    JEDEC_MFR(info) == SNOR_MFR_SST ||
-	    info->flags & SPI_NOR_HAS_LOCK) {
-		write_enable(nor);
-		write_sr(nor, 0);
-		if (info->flags & SST_GLOBAL_PROT_UNLK) {
-			write_enable(nor);
-			/* Unlock global write protection bits */
-			nor->write_reg(nor, GLOBAL_BLKPROT_UNLK, NULL, 0);
-		}
-		spi_nor_wait_till_ready(nor);
-	}
-=======
 	mtd->_resume = spi_nor_resume;
->>>>>>> 84df9525
 
 	/* NOR protection support for STmicro/Micron chips and similar */
 	if (JEDEC_MFR(info) == SNOR_MFR_MICRON ||
@@ -3522,7 +3495,6 @@
 	} else if (info->addr_width) {
 		nor->addr_width = info->addr_width;
 	} else if (mtd->size > 0x1000000) {
-<<<<<<< HEAD
 #ifdef CONFIG_OF
 		np_spi = of_get_next_parent(np);
 		if (of_property_match_string(np_spi, "compatible",
@@ -3567,13 +3539,6 @@
 #ifdef CONFIG_OF
 		}
 #endif
-=======
-		/* enable 4-byte addressing if the device exceeds 16MiB */
-		nor->addr_width = 4;
-		if (JEDEC_MFR(info) == SNOR_MFR_SPANSION ||
-		    info->flags & SPI_NOR_4B_OPCODES)
-			spi_nor_set_4byte_opcodes(nor, info);
->>>>>>> 84df9525
 	} else {
 		nor->addr_width = 3;
 	}

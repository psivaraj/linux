/*
 *
 * device driver for philips saa7134 based TV cards
 * video4linux video interface
 *
 * (c) 2001-03 Gerd Knorr <kraxel@bytesex.org> [SuSE Labs]
 *
 *  This program is free software; you can redistribute it and/or modify
 *  it under the terms of the GNU General Public License as published by
 *  the Free Software Foundation; either version 2 of the License, or
 *  (at your option) any later version.
 *
 *  This program is distributed in the hope that it will be useful,
 *  but WITHOUT ANY WARRANTY; without even the implied warranty of
 *  MERCHANTABILITY or FITNESS FOR A PARTICULAR PURPOSE.  See the
 *  GNU General Public License for more details.
 *
 *  You should have received a copy of the GNU General Public License
 *  along with this program; if not, write to the Free Software
 *  Foundation, Inc., 675 Mass Ave, Cambridge, MA 02139, USA.
 */

#include <linux/init.h>
#include <linux/list.h>
#include <linux/module.h>
#include <linux/kernel.h>
#include <linux/slab.h>
#include <linux/sort.h>

#include <media/v4l2-common.h>
#include <media/v4l2-event.h>
#include <media/saa6588.h>

#include "saa7134-reg.h"
#include "saa7134.h"

/* ------------------------------------------------------------------ */

unsigned int video_debug;
static unsigned int gbuffers      = 8;
static unsigned int noninterlaced; /* 0 */
static unsigned int gbufsize      = 720*576*4;
static unsigned int gbufsize_max  = 720*576*4;
static char secam[] = "--";
module_param(video_debug, int, 0644);
MODULE_PARM_DESC(video_debug,"enable debug messages [video]");
module_param(gbuffers, int, 0444);
MODULE_PARM_DESC(gbuffers,"number of capture buffers, range 2-32");
module_param(noninterlaced, int, 0644);
MODULE_PARM_DESC(noninterlaced,"capture non interlaced video");
module_param_string(secam, secam, sizeof(secam), 0644);
MODULE_PARM_DESC(secam, "force SECAM variant, either DK,L or Lc");


#define dprintk(fmt, arg...)	if (video_debug&0x04) \
	printk(KERN_DEBUG "%s/video: " fmt, dev->name , ## arg)

/* ------------------------------------------------------------------ */
/* Defines for Video Output Port Register at address 0x191            */

/* Bit 0: VIP code T bit polarity */

#define VP_T_CODE_P_NON_INVERTED	0x00
#define VP_T_CODE_P_INVERTED		0x01

/* ------------------------------------------------------------------ */
/* Defines for Video Output Port Register at address 0x195            */

/* Bit 2: Video output clock delay control */

#define VP_CLK_CTRL2_NOT_DELAYED	0x00
#define VP_CLK_CTRL2_DELAYED		0x04

/* Bit 1: Video output clock invert control */

#define VP_CLK_CTRL1_NON_INVERTED	0x00
#define VP_CLK_CTRL1_INVERTED		0x02

/* ------------------------------------------------------------------ */
/* Defines for Video Output Port Register at address 0x196            */

/* Bits 2 to 0: VSYNC pin video vertical sync type */

#define VP_VS_TYPE_MASK			0x07

#define VP_VS_TYPE_OFF			0x00
#define VP_VS_TYPE_V123			0x01
#define VP_VS_TYPE_V_ITU		0x02
#define VP_VS_TYPE_VGATE_L		0x03
#define VP_VS_TYPE_RESERVED1		0x04
#define VP_VS_TYPE_RESERVED2		0x05
#define VP_VS_TYPE_F_ITU		0x06
#define VP_VS_TYPE_SC_FID		0x07

/* ------------------------------------------------------------------ */
/* data structs for video                                             */

static int video_out[][9] = {
	[CCIR656] = { 0x00, 0xb1, 0x00, 0xa1, 0x00, 0x04, 0x06, 0x00, 0x00 },
};

static struct saa7134_format formats[] = {
	{
		.name     = "8 bpp gray",
		.fourcc   = V4L2_PIX_FMT_GREY,
		.depth    = 8,
		.pm       = 0x06,
	},{
		.name     = "15 bpp RGB, le",
		.fourcc   = V4L2_PIX_FMT_RGB555,
		.depth    = 16,
		.pm       = 0x13 | 0x80,
	},{
		.name     = "15 bpp RGB, be",
		.fourcc   = V4L2_PIX_FMT_RGB555X,
		.depth    = 16,
		.pm       = 0x13 | 0x80,
		.bswap    = 1,
	},{
		.name     = "16 bpp RGB, le",
		.fourcc   = V4L2_PIX_FMT_RGB565,
		.depth    = 16,
		.pm       = 0x10 | 0x80,
	},{
		.name     = "16 bpp RGB, be",
		.fourcc   = V4L2_PIX_FMT_RGB565X,
		.depth    = 16,
		.pm       = 0x10 | 0x80,
		.bswap    = 1,
	},{
		.name     = "24 bpp RGB, le",
		.fourcc   = V4L2_PIX_FMT_BGR24,
		.depth    = 24,
		.pm       = 0x11,
	},{
		.name     = "24 bpp RGB, be",
		.fourcc   = V4L2_PIX_FMT_RGB24,
		.depth    = 24,
		.pm       = 0x11,
		.bswap    = 1,
	},{
		.name     = "32 bpp RGB, le",
		.fourcc   = V4L2_PIX_FMT_BGR32,
		.depth    = 32,
		.pm       = 0x12,
	},{
		.name     = "32 bpp RGB, be",
		.fourcc   = V4L2_PIX_FMT_RGB32,
		.depth    = 32,
		.pm       = 0x12,
		.bswap    = 1,
		.wswap    = 1,
	},{
		.name     = "4:2:2 packed, YUYV",
		.fourcc   = V4L2_PIX_FMT_YUYV,
		.depth    = 16,
		.pm       = 0x00,
		.bswap    = 1,
		.yuv      = 1,
	},{
		.name     = "4:2:2 packed, UYVY",
		.fourcc   = V4L2_PIX_FMT_UYVY,
		.depth    = 16,
		.pm       = 0x00,
		.yuv      = 1,
	},{
		.name     = "4:2:2 planar, Y-Cb-Cr",
		.fourcc   = V4L2_PIX_FMT_YUV422P,
		.depth    = 16,
		.pm       = 0x09,
		.yuv      = 1,
		.planar   = 1,
		.hshift   = 1,
		.vshift   = 0,
	},{
		.name     = "4:2:0 planar, Y-Cb-Cr",
		.fourcc   = V4L2_PIX_FMT_YUV420,
		.depth    = 12,
		.pm       = 0x0a,
		.yuv      = 1,
		.planar   = 1,
		.hshift   = 1,
		.vshift   = 1,
	},{
		.name     = "4:2:0 planar, Y-Cb-Cr",
		.fourcc   = V4L2_PIX_FMT_YVU420,
		.depth    = 12,
		.pm       = 0x0a,
		.yuv      = 1,
		.planar   = 1,
		.uvswap   = 1,
		.hshift   = 1,
		.vshift   = 1,
	}
};
#define FORMATS ARRAY_SIZE(formats)

#define NORM_625_50			\
		.h_start       = 0,	\
		.h_stop        = 719,	\
		.video_v_start = 24,	\
		.video_v_stop  = 311,	\
		.vbi_v_start_0 = 7,	\
		.vbi_v_stop_0  = 22,	\
		.vbi_v_start_1 = 319,   \
		.src_timing    = 4

#define NORM_525_60			\
		.h_start       = 0,	\
		.h_stop        = 719,	\
		.video_v_start = 23,	\
		.video_v_stop  = 262,	\
		.vbi_v_start_0 = 10,	\
		.vbi_v_stop_0  = 21,	\
		.vbi_v_start_1 = 273,	\
		.src_timing    = 7

static struct saa7134_tvnorm tvnorms[] = {
	{
		.name          = "PAL", /* autodetect */
		.id            = V4L2_STD_PAL,
		NORM_625_50,

		.sync_control  = 0x18,
		.luma_control  = 0x40,
		.chroma_ctrl1  = 0x81,
		.chroma_gain   = 0x2a,
		.chroma_ctrl2  = 0x06,
		.vgate_misc    = 0x1c,

	},{
		.name          = "PAL-BG",
		.id            = V4L2_STD_PAL_BG,
		NORM_625_50,

		.sync_control  = 0x18,
		.luma_control  = 0x40,
		.chroma_ctrl1  = 0x81,
		.chroma_gain   = 0x2a,
		.chroma_ctrl2  = 0x06,
		.vgate_misc    = 0x1c,

	},{
		.name          = "PAL-I",
		.id            = V4L2_STD_PAL_I,
		NORM_625_50,

		.sync_control  = 0x18,
		.luma_control  = 0x40,
		.chroma_ctrl1  = 0x81,
		.chroma_gain   = 0x2a,
		.chroma_ctrl2  = 0x06,
		.vgate_misc    = 0x1c,

	},{
		.name          = "PAL-DK",
		.id            = V4L2_STD_PAL_DK,
		NORM_625_50,

		.sync_control  = 0x18,
		.luma_control  = 0x40,
		.chroma_ctrl1  = 0x81,
		.chroma_gain   = 0x2a,
		.chroma_ctrl2  = 0x06,
		.vgate_misc    = 0x1c,

	},{
		.name          = "NTSC",
		.id            = V4L2_STD_NTSC,
		NORM_525_60,

		.sync_control  = 0x59,
		.luma_control  = 0x40,
		.chroma_ctrl1  = 0x89,
		.chroma_gain   = 0x2a,
		.chroma_ctrl2  = 0x0e,
		.vgate_misc    = 0x18,

	},{
		.name          = "SECAM",
		.id            = V4L2_STD_SECAM,
		NORM_625_50,

		.sync_control  = 0x18,
		.luma_control  = 0x1b,
		.chroma_ctrl1  = 0xd1,
		.chroma_gain   = 0x80,
		.chroma_ctrl2  = 0x00,
		.vgate_misc    = 0x1c,

	},{
		.name          = "SECAM-DK",
		.id            = V4L2_STD_SECAM_DK,
		NORM_625_50,

		.sync_control  = 0x18,
		.luma_control  = 0x1b,
		.chroma_ctrl1  = 0xd1,
		.chroma_gain   = 0x80,
		.chroma_ctrl2  = 0x00,
		.vgate_misc    = 0x1c,

	},{
		.name          = "SECAM-L",
		.id            = V4L2_STD_SECAM_L,
		NORM_625_50,

		.sync_control  = 0x18,
		.luma_control  = 0x1b,
		.chroma_ctrl1  = 0xd1,
		.chroma_gain   = 0x80,
		.chroma_ctrl2  = 0x00,
		.vgate_misc    = 0x1c,

	},{
		.name          = "SECAM-Lc",
		.id            = V4L2_STD_SECAM_LC,
		NORM_625_50,

		.sync_control  = 0x18,
		.luma_control  = 0x1b,
		.chroma_ctrl1  = 0xd1,
		.chroma_gain   = 0x80,
		.chroma_ctrl2  = 0x00,
		.vgate_misc    = 0x1c,

	},{
		.name          = "PAL-M",
		.id            = V4L2_STD_PAL_M,
		NORM_525_60,

		.sync_control  = 0x59,
		.luma_control  = 0x40,
		.chroma_ctrl1  = 0xb9,
		.chroma_gain   = 0x2a,
		.chroma_ctrl2  = 0x0e,
		.vgate_misc    = 0x18,

	},{
		.name          = "PAL-Nc",
		.id            = V4L2_STD_PAL_Nc,
		NORM_625_50,

		.sync_control  = 0x18,
		.luma_control  = 0x40,
		.chroma_ctrl1  = 0xa1,
		.chroma_gain   = 0x2a,
		.chroma_ctrl2  = 0x06,
		.vgate_misc    = 0x1c,

	},{
		.name          = "PAL-60",
		.id            = V4L2_STD_PAL_60,

		.h_start       = 0,
		.h_stop        = 719,
		.video_v_start = 23,
		.video_v_stop  = 262,
		.vbi_v_start_0 = 10,
		.vbi_v_stop_0  = 21,
		.vbi_v_start_1 = 273,
		.src_timing    = 7,

		.sync_control  = 0x18,
		.luma_control  = 0x40,
		.chroma_ctrl1  = 0x81,
		.chroma_gain   = 0x2a,
		.chroma_ctrl2  = 0x06,
		.vgate_misc    = 0x1c,
	}
};
#define TVNORMS ARRAY_SIZE(tvnorms)

static struct saa7134_format* format_by_fourcc(unsigned int fourcc)
{
	unsigned int i;

	for (i = 0; i < FORMATS; i++)
		if (formats[i].fourcc == fourcc)
			return formats+i;
	return NULL;
}

/* ------------------------------------------------------------------ */

static void set_tvnorm(struct saa7134_dev *dev, struct saa7134_tvnorm *norm)
{
	dprintk("set tv norm = %s\n",norm->name);
	dev->tvnorm = norm;

	/* setup cropping */
	dev->crop_bounds.left    = norm->h_start;
	dev->crop_defrect.left   = norm->h_start;
	dev->crop_bounds.width   = norm->h_stop - norm->h_start +1;
	dev->crop_defrect.width  = norm->h_stop - norm->h_start +1;

	dev->crop_bounds.top     = (norm->vbi_v_stop_0+1)*2;
	dev->crop_defrect.top    = norm->video_v_start*2;
	dev->crop_bounds.height  = ((norm->id & V4L2_STD_525_60) ? 524 : 624)
		- dev->crop_bounds.top;
	dev->crop_defrect.height = (norm->video_v_stop - norm->video_v_start +1)*2;

	dev->crop_current = dev->crop_defrect;

	saa7134_set_tvnorm_hw(dev);
}

static void video_mux(struct saa7134_dev *dev, int input)
{
	dprintk("video input = %d [%s]\n", input, card_in(dev, input).name);
	dev->ctl_input = input;
	set_tvnorm(dev, dev->tvnorm);
	saa7134_tvaudio_setinput(dev, &card_in(dev, input));
}


static void saa7134_set_decoder(struct saa7134_dev *dev)
{
	int luma_control, sync_control, chroma_ctrl1, mux;

	struct saa7134_tvnorm *norm = dev->tvnorm;
	mux = card_in(dev, dev->ctl_input).vmux;

	luma_control = norm->luma_control;
	sync_control = norm->sync_control;
	chroma_ctrl1 = norm->chroma_ctrl1;

	if (mux > 5)
		luma_control |= 0x80; /* svideo */
	if (noninterlaced || dev->nosignal)
		sync_control |= 0x20;

	/* switch on auto standard detection */
	sync_control |= SAA7134_SYNC_CTRL_AUFD;
	chroma_ctrl1 |= SAA7134_CHROMA_CTRL1_AUTO0;
	chroma_ctrl1 &= ~SAA7134_CHROMA_CTRL1_FCTC;
	luma_control &= ~SAA7134_LUMA_CTRL_LDEL;

	/* setup video decoder */
	saa_writeb(SAA7134_INCR_DELAY,            0x08);
	saa_writeb(SAA7134_ANALOG_IN_CTRL1,       0xc0 | mux);
	saa_writeb(SAA7134_ANALOG_IN_CTRL2,       0x00);

	saa_writeb(SAA7134_ANALOG_IN_CTRL3,       0x90);
	saa_writeb(SAA7134_ANALOG_IN_CTRL4,       0x90);
	saa_writeb(SAA7134_HSYNC_START,           0xeb);
	saa_writeb(SAA7134_HSYNC_STOP,            0xe0);
	saa_writeb(SAA7134_SOURCE_TIMING1,        norm->src_timing);

	saa_writeb(SAA7134_SYNC_CTRL,             sync_control);
	saa_writeb(SAA7134_LUMA_CTRL,             luma_control);
	saa_writeb(SAA7134_DEC_LUMA_BRIGHT,       dev->ctl_bright);

	saa_writeb(SAA7134_DEC_LUMA_CONTRAST,
		dev->ctl_invert ? -dev->ctl_contrast : dev->ctl_contrast);

	saa_writeb(SAA7134_DEC_CHROMA_SATURATION,
		dev->ctl_invert ? -dev->ctl_saturation : dev->ctl_saturation);

	saa_writeb(SAA7134_DEC_CHROMA_HUE,        dev->ctl_hue);
	saa_writeb(SAA7134_CHROMA_CTRL1,          chroma_ctrl1);
	saa_writeb(SAA7134_CHROMA_GAIN,           norm->chroma_gain);

	saa_writeb(SAA7134_CHROMA_CTRL2,          norm->chroma_ctrl2);
	saa_writeb(SAA7134_MODE_DELAY_CTRL,       0x00);

	saa_writeb(SAA7134_ANALOG_ADC,            0x01);
	saa_writeb(SAA7134_VGATE_START,           0x11);
	saa_writeb(SAA7134_VGATE_STOP,            0xfe);
	saa_writeb(SAA7134_MISC_VGATE_MSB,        norm->vgate_misc);
	saa_writeb(SAA7134_RAW_DATA_GAIN,         0x40);
	saa_writeb(SAA7134_RAW_DATA_OFFSET,       0x80);
}

void saa7134_set_tvnorm_hw(struct saa7134_dev *dev)
{
	saa7134_set_decoder(dev);

	if (card_in(dev, dev->ctl_input).tv)
		saa_call_all(dev, video, s_std, dev->tvnorm->id);
	/* Set the correct norm for the saa6752hs. This function
	   does nothing if there is no saa6752hs. */
	saa_call_empress(dev, video, s_std, dev->tvnorm->id);
}

static void set_h_prescale(struct saa7134_dev *dev, int task, int prescale)
{
	static const struct {
		int xpsc;
		int xacl;
		int xc2_1;
		int xdcg;
		int vpfy;
	} vals[] = {
		/* XPSC XACL XC2_1 XDCG VPFY */
		{    1,   0,    0,    0,   0 },
		{    2,   2,    1,    2,   2 },
		{    3,   4,    1,    3,   2 },
		{    4,   8,    1,    4,   2 },
		{    5,   8,    1,    4,   2 },
		{    6,   8,    1,    4,   3 },
		{    7,   8,    1,    4,   3 },
		{    8,  15,    0,    4,   3 },
		{    9,  15,    0,    4,   3 },
		{   10,  16,    1,    5,   3 },
	};
	static const int count = ARRAY_SIZE(vals);
	int i;

	for (i = 0; i < count; i++)
		if (vals[i].xpsc == prescale)
			break;
	if (i == count)
		return;

	saa_writeb(SAA7134_H_PRESCALE(task), vals[i].xpsc);
	saa_writeb(SAA7134_ACC_LENGTH(task), vals[i].xacl);
	saa_writeb(SAA7134_LEVEL_CTRL(task),
		   (vals[i].xc2_1 << 3) | (vals[i].xdcg));
	saa_andorb(SAA7134_FIR_PREFILTER_CTRL(task), 0x0f,
		   (vals[i].vpfy << 2) | vals[i].vpfy);
}

static void set_v_scale(struct saa7134_dev *dev, int task, int yscale)
{
	int val,mirror;

	saa_writeb(SAA7134_V_SCALE_RATIO1(task), yscale &  0xff);
	saa_writeb(SAA7134_V_SCALE_RATIO2(task), yscale >> 8);

	mirror = (dev->ctl_mirror) ? 0x02 : 0x00;
	if (yscale < 2048) {
		/* LPI */
		dprintk("yscale LPI yscale=%d\n",yscale);
		saa_writeb(SAA7134_V_FILTER(task), 0x00 | mirror);
		saa_writeb(SAA7134_LUMA_CONTRAST(task), 0x40);
		saa_writeb(SAA7134_CHROMA_SATURATION(task), 0x40);
	} else {
		/* ACM */
		val = 0x40 * 1024 / yscale;
		dprintk("yscale ACM yscale=%d val=0x%x\n",yscale,val);
		saa_writeb(SAA7134_V_FILTER(task), 0x01 | mirror);
		saa_writeb(SAA7134_LUMA_CONTRAST(task), val);
		saa_writeb(SAA7134_CHROMA_SATURATION(task), val);
	}
	saa_writeb(SAA7134_LUMA_BRIGHT(task),       0x80);
}

static void set_size(struct saa7134_dev *dev, int task,
		     int width, int height, int interlace)
{
	int prescale,xscale,yscale,y_even,y_odd;
	int h_start, h_stop, v_start, v_stop;
	int div = interlace ? 2 : 1;

	/* setup video scaler */
	h_start = dev->crop_current.left;
	v_start = dev->crop_current.top/2;
	h_stop  = (dev->crop_current.left + dev->crop_current.width -1);
	v_stop  = (dev->crop_current.top + dev->crop_current.height -1)/2;

	saa_writeb(SAA7134_VIDEO_H_START1(task), h_start &  0xff);
	saa_writeb(SAA7134_VIDEO_H_START2(task), h_start >> 8);
	saa_writeb(SAA7134_VIDEO_H_STOP1(task),  h_stop  &  0xff);
	saa_writeb(SAA7134_VIDEO_H_STOP2(task),  h_stop  >> 8);
	saa_writeb(SAA7134_VIDEO_V_START1(task), v_start &  0xff);
	saa_writeb(SAA7134_VIDEO_V_START2(task), v_start >> 8);
	saa_writeb(SAA7134_VIDEO_V_STOP1(task),  v_stop  &  0xff);
	saa_writeb(SAA7134_VIDEO_V_STOP2(task),  v_stop  >> 8);

	prescale = dev->crop_current.width / width;
	if (0 == prescale)
		prescale = 1;
	xscale = 1024 * dev->crop_current.width / prescale / width;
	yscale = 512 * div * dev->crop_current.height / height;
	dprintk("prescale=%d xscale=%d yscale=%d\n",prescale,xscale,yscale);
	set_h_prescale(dev,task,prescale);
	saa_writeb(SAA7134_H_SCALE_INC1(task),      xscale &  0xff);
	saa_writeb(SAA7134_H_SCALE_INC2(task),      xscale >> 8);
	set_v_scale(dev,task,yscale);

	saa_writeb(SAA7134_VIDEO_PIXELS1(task),     width  & 0xff);
	saa_writeb(SAA7134_VIDEO_PIXELS2(task),     width  >> 8);
	saa_writeb(SAA7134_VIDEO_LINES1(task),      height/div & 0xff);
	saa_writeb(SAA7134_VIDEO_LINES2(task),      height/div >> 8);

	/* deinterlace y offsets */
	y_odd  = dev->ctl_y_odd;
	y_even = dev->ctl_y_even;
	saa_writeb(SAA7134_V_PHASE_OFFSET0(task), y_odd);
	saa_writeb(SAA7134_V_PHASE_OFFSET1(task), y_even);
	saa_writeb(SAA7134_V_PHASE_OFFSET2(task), y_odd);
	saa_writeb(SAA7134_V_PHASE_OFFSET3(task), y_even);
}

/* ------------------------------------------------------------------ */

struct cliplist {
	__u16 position;
	__u8  enable;
	__u8  disable;
};

static void set_cliplist(struct saa7134_dev *dev, int reg,
			struct cliplist *cl, int entries, char *name)
{
	__u8 winbits = 0;
	int i;

	for (i = 0; i < entries; i++) {
		winbits |= cl[i].enable;
		winbits &= ~cl[i].disable;
		if (i < 15 && cl[i].position == cl[i+1].position)
			continue;
		saa_writeb(reg + 0, winbits);
		saa_writeb(reg + 2, cl[i].position & 0xff);
		saa_writeb(reg + 3, cl[i].position >> 8);
		dprintk("clip: %s winbits=%02x pos=%d\n",
			name,winbits,cl[i].position);
		reg += 8;
	}
	for (; reg < 0x400; reg += 8) {
		saa_writeb(reg+ 0, 0);
		saa_writeb(reg + 1, 0);
		saa_writeb(reg + 2, 0);
		saa_writeb(reg + 3, 0);
	}
}

static int clip_range(int val)
{
	if (val < 0)
		val = 0;
	return val;
}

/* Sort into smallest position first order */
static int cliplist_cmp(const void *a, const void *b)
{
	const struct cliplist *cla = a;
	const struct cliplist *clb = b;
	if (cla->position < clb->position)
		return -1;
	if (cla->position > clb->position)
		return 1;
	return 0;
}

static int setup_clipping(struct saa7134_dev *dev, struct v4l2_clip *clips,
			  int nclips, int interlace)
{
	struct cliplist col[16], row[16];
	int cols = 0, rows = 0, i;
	int div = interlace ? 2 : 1;

	memset(col, 0, sizeof(col));
	memset(row, 0, sizeof(row));
	for (i = 0; i < nclips && i < 8; i++) {
		col[cols].position = clip_range(clips[i].c.left);
		col[cols].enable   = (1 << i);
		cols++;
		col[cols].position = clip_range(clips[i].c.left+clips[i].c.width);
		col[cols].disable  = (1 << i);
		cols++;
		row[rows].position = clip_range(clips[i].c.top / div);
		row[rows].enable   = (1 << i);
		rows++;
		row[rows].position = clip_range((clips[i].c.top + clips[i].c.height)
						/ div);
		row[rows].disable  = (1 << i);
		rows++;
	}
	sort(col, cols, sizeof col[0], cliplist_cmp, NULL);
	sort(row, rows, sizeof row[0], cliplist_cmp, NULL);
	set_cliplist(dev,0x380,col,cols,"cols");
	set_cliplist(dev,0x384,row,rows,"rows");
	return 0;
}

static int verify_preview(struct saa7134_dev *dev, struct v4l2_window *win, bool try)
{
	enum v4l2_field field;
	int maxw, maxh;

	if (!try && (dev->ovbuf.base == NULL || dev->ovfmt == NULL))
		return -EINVAL;
	if (win->w.width < 48)
		win->w.width = 48;
	if (win->w.height < 32)
		win->w.height = 32;
	if (win->clipcount > 8)
		win->clipcount = 8;

	win->chromakey = 0;
	win->global_alpha = 0;
	field = win->field;
	maxw  = dev->crop_current.width;
	maxh  = dev->crop_current.height;

	if (V4L2_FIELD_ANY == field) {
		field = (win->w.height > maxh/2)
			? V4L2_FIELD_INTERLACED
			: V4L2_FIELD_TOP;
	}
	switch (field) {
	case V4L2_FIELD_TOP:
	case V4L2_FIELD_BOTTOM:
		maxh = maxh / 2;
		break;
	default:
		field = V4L2_FIELD_INTERLACED;
		break;
	}

	win->field = field;
	if (win->w.width > maxw)
		win->w.width = maxw;
	if (win->w.height > maxh)
		win->w.height = maxh;
	return 0;
}

static int start_preview(struct saa7134_dev *dev)
{
	unsigned long base,control,bpl;
	int err;

	err = verify_preview(dev, &dev->win, false);
	if (0 != err)
		return err;

	dev->ovfield = dev->win.field;
	dprintk("start_preview %dx%d+%d+%d %s field=%s\n",
		dev->win.w.width, dev->win.w.height,
		dev->win.w.left, dev->win.w.top,
		dev->ovfmt->name, v4l2_field_names[dev->ovfield]);

	/* setup window + clipping */
	set_size(dev, TASK_B, dev->win.w.width, dev->win.w.height,
		 V4L2_FIELD_HAS_BOTH(dev->ovfield));
	setup_clipping(dev, dev->clips, dev->nclips,
		       V4L2_FIELD_HAS_BOTH(dev->ovfield));
	if (dev->ovfmt->yuv)
		saa_andorb(SAA7134_DATA_PATH(TASK_B), 0x3f, 0x03);
	else
		saa_andorb(SAA7134_DATA_PATH(TASK_B), 0x3f, 0x01);
	saa_writeb(SAA7134_OFMT_VIDEO_B, dev->ovfmt->pm | 0x20);

	/* dma: setup channel 1 (= Video Task B) */
	base  = (unsigned long)dev->ovbuf.base;
	base += dev->ovbuf.fmt.bytesperline * dev->win.w.top;
	base += dev->ovfmt->depth/8         * dev->win.w.left;
	bpl   = dev->ovbuf.fmt.bytesperline;
	control = SAA7134_RS_CONTROL_BURST_16;
	if (dev->ovfmt->bswap)
		control |= SAA7134_RS_CONTROL_BSWAP;
	if (dev->ovfmt->wswap)
		control |= SAA7134_RS_CONTROL_WSWAP;
	if (V4L2_FIELD_HAS_BOTH(dev->ovfield)) {
		saa_writel(SAA7134_RS_BA1(1),base);
		saa_writel(SAA7134_RS_BA2(1),base+bpl);
		saa_writel(SAA7134_RS_PITCH(1),bpl*2);
		saa_writel(SAA7134_RS_CONTROL(1),control);
	} else {
		saa_writel(SAA7134_RS_BA1(1),base);
		saa_writel(SAA7134_RS_BA2(1),base);
		saa_writel(SAA7134_RS_PITCH(1),bpl);
		saa_writel(SAA7134_RS_CONTROL(1),control);
	}

	/* start dma */
	dev->ovenable = 1;
	saa7134_set_dmabits(dev);

	return 0;
}

static int stop_preview(struct saa7134_dev *dev)
{
	dev->ovenable = 0;
	saa7134_set_dmabits(dev);
	return 0;
}

/* ------------------------------------------------------------------ */

static int buffer_activate(struct saa7134_dev *dev,
			   struct saa7134_buf *buf,
			   struct saa7134_buf *next)
{
	struct saa7134_dmaqueue *dmaq = buf->vb2.vb2_queue->drv_priv;
	unsigned long base,control,bpl;
	unsigned long bpl_uv,lines_uv,base2,base3,tmp; /* planar */

	dprintk("buffer_activate buf=%p\n",buf);
	buf->top_seen = 0;

	set_size(dev, TASK_A, dev->width, dev->height,
		 V4L2_FIELD_HAS_BOTH(dev->field));
	if (dev->fmt->yuv)
		saa_andorb(SAA7134_DATA_PATH(TASK_A), 0x3f, 0x03);
	else
		saa_andorb(SAA7134_DATA_PATH(TASK_A), 0x3f, 0x01);
	saa_writeb(SAA7134_OFMT_VIDEO_A, dev->fmt->pm);

	/* DMA: setup channel 0 (= Video Task A0) */
	base  = saa7134_buffer_base(buf);
	if (dev->fmt->planar)
		bpl = dev->width;
	else
		bpl = (dev->width * dev->fmt->depth) / 8;
	control = SAA7134_RS_CONTROL_BURST_16 |
		SAA7134_RS_CONTROL_ME |
		(dmaq->pt.dma >> 12);
	if (dev->fmt->bswap)
		control |= SAA7134_RS_CONTROL_BSWAP;
	if (dev->fmt->wswap)
		control |= SAA7134_RS_CONTROL_WSWAP;
	if (V4L2_FIELD_HAS_BOTH(dev->field)) {
		/* interlaced */
		saa_writel(SAA7134_RS_BA1(0),base);
		saa_writel(SAA7134_RS_BA2(0),base+bpl);
		saa_writel(SAA7134_RS_PITCH(0),bpl*2);
	} else {
		/* non-interlaced */
		saa_writel(SAA7134_RS_BA1(0),base);
		saa_writel(SAA7134_RS_BA2(0),base);
		saa_writel(SAA7134_RS_PITCH(0),bpl);
	}
	saa_writel(SAA7134_RS_CONTROL(0),control);

	if (dev->fmt->planar) {
		/* DMA: setup channel 4+5 (= planar task A) */
		bpl_uv   = bpl >> dev->fmt->hshift;
		lines_uv = dev->height >> dev->fmt->vshift;
		base2    = base + bpl * dev->height;
		base3    = base2 + bpl_uv * lines_uv;
		if (dev->fmt->uvswap)
			tmp = base2, base2 = base3, base3 = tmp;
		dprintk("uv: bpl=%ld lines=%ld base2/3=%ld/%ld\n",
			bpl_uv,lines_uv,base2,base3);
		if (V4L2_FIELD_HAS_BOTH(dev->field)) {
			/* interlaced */
			saa_writel(SAA7134_RS_BA1(4),base2);
			saa_writel(SAA7134_RS_BA2(4),base2+bpl_uv);
			saa_writel(SAA7134_RS_PITCH(4),bpl_uv*2);
			saa_writel(SAA7134_RS_BA1(5),base3);
			saa_writel(SAA7134_RS_BA2(5),base3+bpl_uv);
			saa_writel(SAA7134_RS_PITCH(5),bpl_uv*2);
		} else {
			/* non-interlaced */
			saa_writel(SAA7134_RS_BA1(4),base2);
			saa_writel(SAA7134_RS_BA2(4),base2);
			saa_writel(SAA7134_RS_PITCH(4),bpl_uv);
			saa_writel(SAA7134_RS_BA1(5),base3);
			saa_writel(SAA7134_RS_BA2(5),base3);
			saa_writel(SAA7134_RS_PITCH(5),bpl_uv);
		}
		saa_writel(SAA7134_RS_CONTROL(4),control);
		saa_writel(SAA7134_RS_CONTROL(5),control);
	}

	/* start DMA */
	saa7134_set_dmabits(dev);
	mod_timer(&dmaq->timeout, jiffies + BUFFER_TIMEOUT);
	return 0;
}

static int buffer_init(struct vb2_buffer *vb2)
{
	struct saa7134_dmaqueue *dmaq = vb2->vb2_queue->drv_priv;
	struct saa7134_buf *buf = container_of(vb2, struct saa7134_buf, vb2);

	dmaq->curr = NULL;
	buf->activate = buffer_activate;
	return 0;
}

static int buffer_prepare(struct vb2_buffer *vb2)
{
	struct saa7134_dmaqueue *dmaq = vb2->vb2_queue->drv_priv;
	struct saa7134_dev *dev = dmaq->dev;
	struct saa7134_buf *buf = container_of(vb2, struct saa7134_buf, vb2);
	struct sg_table *dma = vb2_dma_sg_plane_desc(&buf->vb2, 0);
	unsigned int size;
	int ret;

	if (dma->sgl->offset) {
		pr_err("The buffer is not page-aligned\n");
		return -EINVAL;
	}
	size = (dev->width * dev->height * dev->fmt->depth) >> 3;
	if (vb2_plane_size(vb2, 0) < size)
		return -EINVAL;

	vb2_set_plane_payload(vb2, 0, size);
	vb2->v4l2_buf.field = dev->field;

	ret = dma_map_sg(&dev->pci->dev, dma->sgl, dma->nents, DMA_FROM_DEVICE);
	if (!ret)
		return -EIO;
	return saa7134_pgtable_build(dev->pci, &dmaq->pt, dma->sgl, dma->nents,
				    saa7134_buffer_startpage(buf));
}

static void buffer_finish(struct vb2_buffer *vb2)
{
	struct saa7134_dmaqueue *dmaq = vb2->vb2_queue->drv_priv;
	struct saa7134_dev *dev = dmaq->dev;
	struct saa7134_buf *buf = container_of(vb2, struct saa7134_buf, vb2);
	struct sg_table *dma = vb2_dma_sg_plane_desc(&buf->vb2, 0);

	dma_unmap_sg(&dev->pci->dev, dma->sgl, dma->nents, DMA_FROM_DEVICE);
}

static int queue_setup(struct vb2_queue *q, const struct v4l2_format *fmt,
			   unsigned int *nbuffers, unsigned int *nplanes,
			   unsigned int sizes[], void *alloc_ctxs[])
{
	struct saa7134_dmaqueue *dmaq = q->drv_priv;
	struct saa7134_dev *dev = dmaq->dev;
	int size = dev->fmt->depth * dev->width * dev->height >> 3;

	if (dev->width    < 48 ||
	    dev->height   < 32 ||
	    dev->width/4  > dev->crop_current.width  ||
	    dev->height/4 > dev->crop_current.height ||
	    dev->width    > dev->crop_bounds.width  ||
	    dev->height   > dev->crop_bounds.height)
		return -EINVAL;

	*nbuffers = saa7134_buffer_count(size, *nbuffers);
	*nplanes = 1;
	sizes[0] = size;
	return 0;
}

/*
 * move buffer to hardware queue
 */
void saa7134_vb2_buffer_queue(struct vb2_buffer *vb)
{
	struct saa7134_dmaqueue *dmaq = vb->vb2_queue->drv_priv;
	struct saa7134_dev *dev = dmaq->dev;
	struct saa7134_buf *buf = container_of(vb, struct saa7134_buf, vb2);

	saa7134_buffer_queue(dev, dmaq, buf);
}
EXPORT_SYMBOL_GPL(saa7134_vb2_buffer_queue);

int saa7134_vb2_start_streaming(struct vb2_queue *vq, unsigned int count)
{
	struct saa7134_dmaqueue *dmaq = vq->drv_priv;
	struct saa7134_dev *dev = dmaq->dev;

	/*
	 * Planar video capture and TS share the same DMA channel,
	 * so only one can be active at a time.
	 */
	if (card_is_empress(dev) && vb2_is_busy(&dev->empress_vbq) &&
	    dmaq == &dev->video_q && dev->fmt->planar) {
		struct saa7134_buf *buf, *tmp;

		list_for_each_entry_safe(buf, tmp, &dmaq->queue, entry) {
			list_del(&buf->entry);
			vb2_buffer_done(&buf->vb2, VB2_BUF_STATE_QUEUED);
		}
		if (dmaq->curr) {
			vb2_buffer_done(&dmaq->curr->vb2, VB2_BUF_STATE_QUEUED);
			dmaq->curr = NULL;
		}
		return -EBUSY;
	}

	/* The SAA7134 has a 1K FIFO; the datasheet suggests that when
	 * configured conservatively, there's 22 usec of buffering for video.
	 * We therefore request a DMA latency of 20 usec, giving us 2 usec of
	 * margin in case the FIFO is configured differently to the datasheet.
	 * Unfortunately, I lack register-level documentation to check the
	 * Linux FIFO setup and confirm the perfect value.
	 */
	if ((dmaq == &dev->video_q && !vb2_is_streaming(&dev->vbi_vbq)) ||
	    (dmaq == &dev->vbi_q && !vb2_is_streaming(&dev->video_vbq)))
		pm_qos_add_request(&dev->qos_request,
			PM_QOS_CPU_DMA_LATENCY, 20);
	dmaq->seq_nr = 0;

	return 0;
}

void saa7134_vb2_stop_streaming(struct vb2_queue *vq)
{
	struct saa7134_dmaqueue *dmaq = vq->drv_priv;
	struct saa7134_dev *dev = dmaq->dev;

	saa7134_stop_streaming(dev, dmaq);

	if ((dmaq == &dev->video_q && !vb2_is_streaming(&dev->vbi_vbq)) ||
	    (dmaq == &dev->vbi_q && !vb2_is_streaming(&dev->video_vbq)))
		pm_qos_remove_request(&dev->qos_request);
}

static struct vb2_ops vb2_qops = {
	.queue_setup	= queue_setup,
	.buf_init	= buffer_init,
	.buf_prepare	= buffer_prepare,
	.buf_finish	= buffer_finish,
	.buf_queue	= saa7134_vb2_buffer_queue,
	.wait_prepare	= vb2_ops_wait_prepare,
	.wait_finish	= vb2_ops_wait_finish,
	.start_streaming = saa7134_vb2_start_streaming,
	.stop_streaming = saa7134_vb2_stop_streaming,
};

/* ------------------------------------------------------------------ */

static int saa7134_s_ctrl(struct v4l2_ctrl *ctrl)
{
	struct saa7134_dev *dev = container_of(ctrl->handler, struct saa7134_dev, ctrl_handler);
	unsigned long flags;
	int restart_overlay = 0;

	switch (ctrl->id) {
	case V4L2_CID_BRIGHTNESS:
		dev->ctl_bright = ctrl->val;
		saa_writeb(SAA7134_DEC_LUMA_BRIGHT, ctrl->val);
		break;
	case V4L2_CID_HUE:
		dev->ctl_hue = ctrl->val;
		saa_writeb(SAA7134_DEC_CHROMA_HUE, ctrl->val);
		break;
	case V4L2_CID_CONTRAST:
		dev->ctl_contrast = ctrl->val;
		saa_writeb(SAA7134_DEC_LUMA_CONTRAST,
			   dev->ctl_invert ? -dev->ctl_contrast : dev->ctl_contrast);
		break;
	case V4L2_CID_SATURATION:
		dev->ctl_saturation = ctrl->val;
		saa_writeb(SAA7134_DEC_CHROMA_SATURATION,
			   dev->ctl_invert ? -dev->ctl_saturation : dev->ctl_saturation);
		break;
	case V4L2_CID_AUDIO_MUTE:
		dev->ctl_mute = ctrl->val;
		saa7134_tvaudio_setmute(dev);
		break;
	case V4L2_CID_AUDIO_VOLUME:
		dev->ctl_volume = ctrl->val;
		saa7134_tvaudio_setvolume(dev,dev->ctl_volume);
		break;
	case V4L2_CID_PRIVATE_INVERT:
		dev->ctl_invert = ctrl->val;
		saa_writeb(SAA7134_DEC_LUMA_CONTRAST,
			   dev->ctl_invert ? -dev->ctl_contrast : dev->ctl_contrast);
		saa_writeb(SAA7134_DEC_CHROMA_SATURATION,
			   dev->ctl_invert ? -dev->ctl_saturation : dev->ctl_saturation);
		break;
	case V4L2_CID_HFLIP:
		dev->ctl_mirror = ctrl->val;
		restart_overlay = 1;
		break;
	case V4L2_CID_PRIVATE_Y_EVEN:
		dev->ctl_y_even = ctrl->val;
		restart_overlay = 1;
		break;
	case V4L2_CID_PRIVATE_Y_ODD:
		dev->ctl_y_odd = ctrl->val;
		restart_overlay = 1;
		break;
	case V4L2_CID_PRIVATE_AUTOMUTE:
	{
		struct v4l2_priv_tun_config tda9887_cfg;

		tda9887_cfg.tuner = TUNER_TDA9887;
		tda9887_cfg.priv = &dev->tda9887_conf;

		dev->ctl_automute = ctrl->val;
		if (dev->tda9887_conf) {
			if (dev->ctl_automute)
				dev->tda9887_conf |= TDA9887_AUTOMUTE;
			else
				dev->tda9887_conf &= ~TDA9887_AUTOMUTE;

			saa_call_all(dev, tuner, s_config, &tda9887_cfg);
		}
		break;
	}
	default:
		return -EINVAL;
	}
	if (restart_overlay && dev->overlay_owner) {
		spin_lock_irqsave(&dev->slock, flags);
		stop_preview(dev);
		start_preview(dev);
		spin_unlock_irqrestore(&dev->slock, flags);
	}
	return 0;
}

/* ------------------------------------------------------------------ */

static inline struct vb2_queue *saa7134_queue(struct file *file)
{
	return video_devdata(file)->queue;
}

static int video_open(struct file *file)
{
	struct video_device *vdev = video_devdata(file);
	struct saa7134_dev *dev = video_drvdata(file);
	int ret = v4l2_fh_open(file);

	if (ret < 0)
		return ret;

	mutex_lock(&dev->lock);
	if (vdev->vfl_type == VFL_TYPE_RADIO) {
		/* switch to radio mode */
		saa7134_tvaudio_setinput(dev, &card(dev).radio);
		saa_call_all(dev, tuner, s_radio);
	} else {
		/* switch to video/vbi mode */
		video_mux(dev, dev->ctl_input);
	}
	mutex_unlock(&dev->lock);

	return 0;
}

static int video_release(struct file *file)
{
	struct video_device *vdev = video_devdata(file);
	struct saa7134_dev *dev = video_drvdata(file);
	struct v4l2_fh *fh = file->private_data;
	struct saa6588_command cmd;
	unsigned long flags;

	mutex_lock(&dev->lock);
	saa7134_tvaudio_close(dev);

	/* turn off overlay */
	if (fh == dev->overlay_owner) {
		spin_lock_irqsave(&dev->slock,flags);
		stop_preview(dev);
		spin_unlock_irqrestore(&dev->slock,flags);
<<<<<<< HEAD
		res_free(dev, fh, RESOURCE_OVERLAY);
	}

	/* stop video capture */
	if (res_check(fh, RESOURCE_VIDEO)) {
		pm_qos_remove_request(&dev->qos_request);
		videobuf_streamoff(&dev->cap);
		res_free(dev, fh, RESOURCE_VIDEO);
		videobuf_mmap_free(&dev->cap);
		INIT_LIST_HEAD(&dev->cap.stream);
	}
	if (dev->cap.read_buf) {
		buffer_release(&dev->cap, dev->cap.read_buf);
		kfree(dev->cap.read_buf);
	}

	/* stop vbi capture */
	if (res_check(fh, RESOURCE_VBI)) {
		videobuf_stop(&dev->vbi);
		res_free(dev, fh, RESOURCE_VBI);
		videobuf_mmap_free(&dev->vbi);
		INIT_LIST_HEAD(&dev->vbi.stream);
	}
=======
		dev->overlay_owner = NULL;
	}

	if (vdev->vfl_type == VFL_TYPE_RADIO)
		v4l2_fh_release(file);
	else
		_vb2_fop_release(file, NULL);
>>>>>>> 88c723a7

	/* ts-capture will not work in planar mode, so turn it off Hac: 04.05*/
	saa_andorb(SAA7134_OFMT_VIDEO_A, 0x1f, 0);
	saa_andorb(SAA7134_OFMT_VIDEO_B, 0x1f, 0);
	saa_andorb(SAA7134_OFMT_DATA_A, 0x1f, 0);
	saa_andorb(SAA7134_OFMT_DATA_B, 0x1f, 0);

	saa_call_all(dev, core, s_power, 0);
	if (vdev->vfl_type == VFL_TYPE_RADIO)
		saa_call_all(dev, core, ioctl, SAA6588_CMD_CLOSE, &cmd);
	mutex_unlock(&dev->lock);

	return 0;
}

static ssize_t radio_read(struct file *file, char __user *data,
			 size_t count, loff_t *ppos)
{
	struct saa7134_dev *dev = video_drvdata(file);
	struct saa6588_command cmd;

	cmd.block_count = count/3;
	cmd.nonblocking = file->f_flags & O_NONBLOCK;
	cmd.buffer = data;
	cmd.instance = file;
	cmd.result = -ENODEV;

	mutex_lock(&dev->lock);
	saa_call_all(dev, core, ioctl, SAA6588_CMD_READ, &cmd);
	mutex_unlock(&dev->lock);

	return cmd.result;
}

static unsigned int radio_poll(struct file *file, poll_table *wait)
{
	struct saa7134_dev *dev = video_drvdata(file);
	struct saa6588_command cmd;
	unsigned int rc = v4l2_ctrl_poll(file, wait);

	cmd.instance = file;
	cmd.event_list = wait;
	cmd.result = 0;
	mutex_lock(&dev->lock);
	saa_call_all(dev, core, ioctl, SAA6588_CMD_POLL, &cmd);
	mutex_unlock(&dev->lock);

	return rc | cmd.result;
}

/* ------------------------------------------------------------------ */

static int saa7134_try_get_set_fmt_vbi_cap(struct file *file, void *priv,
						struct v4l2_format *f)
{
	struct saa7134_dev *dev = video_drvdata(file);
	struct saa7134_tvnorm *norm = dev->tvnorm;

	memset(&f->fmt.vbi.reserved, 0, sizeof(f->fmt.vbi.reserved));
	f->fmt.vbi.sampling_rate = 6750000 * 4;
	f->fmt.vbi.samples_per_line = 2048 /* VBI_LINE_LENGTH */;
	f->fmt.vbi.sample_format = V4L2_PIX_FMT_GREY;
	f->fmt.vbi.offset = 64 * 4;
	f->fmt.vbi.start[0] = norm->vbi_v_start_0;
	f->fmt.vbi.count[0] = norm->vbi_v_stop_0 - norm->vbi_v_start_0 +1;
	f->fmt.vbi.start[1] = norm->vbi_v_start_1;
	f->fmt.vbi.count[1] = f->fmt.vbi.count[0];
	f->fmt.vbi.flags = 0; /* VBI_UNSYNC VBI_INTERLACED */

	return 0;
}

static int saa7134_g_fmt_vid_cap(struct file *file, void *priv,
				struct v4l2_format *f)
{
	struct saa7134_dev *dev = video_drvdata(file);

	f->fmt.pix.width        = dev->width;
	f->fmt.pix.height       = dev->height;
	f->fmt.pix.field        = dev->field;
	f->fmt.pix.pixelformat  = dev->fmt->fourcc;
	f->fmt.pix.bytesperline =
		(f->fmt.pix.width * dev->fmt->depth) >> 3;
	f->fmt.pix.sizeimage =
		f->fmt.pix.height * f->fmt.pix.bytesperline;
	f->fmt.pix.colorspace   = V4L2_COLORSPACE_SMPTE170M;
	return 0;
}

static int saa7134_g_fmt_vid_overlay(struct file *file, void *priv,
				struct v4l2_format *f)
{
	struct saa7134_dev *dev = video_drvdata(file);
	struct v4l2_clip __user *clips = f->fmt.win.clips;
	u32 clipcount = f->fmt.win.clipcount;
	int err = 0;
	int i;

	if (saa7134_no_overlay > 0) {
		printk(KERN_ERR "V4L2_BUF_TYPE_VIDEO_OVERLAY: no_overlay\n");
		return -EINVAL;
	}
	f->fmt.win = dev->win;
	f->fmt.win.clips = clips;
	if (clips == NULL)
		clipcount = 0;
	if (dev->nclips < clipcount)
		clipcount = dev->nclips;
	f->fmt.win.clipcount = clipcount;

	for (i = 0; !err && i < clipcount; i++) {
		if (copy_to_user(&f->fmt.win.clips[i].c, &dev->clips[i].c,
					sizeof(struct v4l2_rect)))
			err = -EFAULT;
	}

	return err;
}

static int saa7134_try_fmt_vid_cap(struct file *file, void *priv,
						struct v4l2_format *f)
{
	struct saa7134_dev *dev = video_drvdata(file);
	struct saa7134_format *fmt;
	enum v4l2_field field;
	unsigned int maxw, maxh;

	fmt = format_by_fourcc(f->fmt.pix.pixelformat);
	if (NULL == fmt)
		return -EINVAL;

	field = f->fmt.pix.field;
	maxw  = min(dev->crop_current.width*4,  dev->crop_bounds.width);
	maxh  = min(dev->crop_current.height*4, dev->crop_bounds.height);

	if (V4L2_FIELD_ANY == field) {
		field = (f->fmt.pix.height > maxh/2)
			? V4L2_FIELD_INTERLACED
			: V4L2_FIELD_BOTTOM;
	}
	switch (field) {
	case V4L2_FIELD_TOP:
	case V4L2_FIELD_BOTTOM:
		maxh = maxh / 2;
		break;
	default:
		field = V4L2_FIELD_INTERLACED;
		break;
	}

	f->fmt.pix.field = field;
	if (f->fmt.pix.width  < 48)
		f->fmt.pix.width  = 48;
	if (f->fmt.pix.height < 32)
		f->fmt.pix.height = 32;
	if (f->fmt.pix.width > maxw)
		f->fmt.pix.width = maxw;
	if (f->fmt.pix.height > maxh)
		f->fmt.pix.height = maxh;
	f->fmt.pix.width &= ~0x03;
	f->fmt.pix.bytesperline =
		(f->fmt.pix.width * fmt->depth) >> 3;
	f->fmt.pix.sizeimage =
		f->fmt.pix.height * f->fmt.pix.bytesperline;
	f->fmt.pix.colorspace   = V4L2_COLORSPACE_SMPTE170M;

	return 0;
}

static int saa7134_try_fmt_vid_overlay(struct file *file, void *priv,
						struct v4l2_format *f)
{
	struct saa7134_dev *dev = video_drvdata(file);

	if (saa7134_no_overlay > 0) {
		printk(KERN_ERR "V4L2_BUF_TYPE_VIDEO_OVERLAY: no_overlay\n");
		return -EINVAL;
	}

	if (f->fmt.win.clips == NULL)
		f->fmt.win.clipcount = 0;
	return verify_preview(dev, &f->fmt.win, true);
}

static int saa7134_s_fmt_vid_cap(struct file *file, void *priv,
					struct v4l2_format *f)
{
	struct saa7134_dev *dev = video_drvdata(file);
	int err;

	err = saa7134_try_fmt_vid_cap(file, priv, f);
	if (0 != err)
		return err;

	dev->fmt = format_by_fourcc(f->fmt.pix.pixelformat);
	dev->width = f->fmt.pix.width;
	dev->height = f->fmt.pix.height;
	dev->field = f->fmt.pix.field;
	return 0;
}

static int saa7134_s_fmt_vid_overlay(struct file *file, void *priv,
					struct v4l2_format *f)
{
	struct saa7134_dev *dev = video_drvdata(file);
	int err;
	unsigned long flags;

	if (saa7134_no_overlay > 0) {
		printk(KERN_ERR "V4L2_BUF_TYPE_VIDEO_OVERLAY: no_overlay\n");
		return -EINVAL;
	}
	if (f->fmt.win.clips == NULL)
		f->fmt.win.clipcount = 0;
	err = verify_preview(dev, &f->fmt.win, true);
	if (0 != err)
		return err;

	dev->win    = f->fmt.win;
	dev->nclips = f->fmt.win.clipcount;

	if (copy_from_user(dev->clips, f->fmt.win.clips,
			   sizeof(struct v4l2_clip) * dev->nclips))
		return -EFAULT;

	if (priv == dev->overlay_owner) {
		spin_lock_irqsave(&dev->slock, flags);
		stop_preview(dev);
		start_preview(dev);
		spin_unlock_irqrestore(&dev->slock, flags);
	}

	return 0;
}

int saa7134_enum_input(struct file *file, void *priv, struct v4l2_input *i)
{
	struct saa7134_dev *dev = video_drvdata(file);
	unsigned int n;

	n = i->index;
	if (n >= SAA7134_INPUT_MAX)
		return -EINVAL;
	if (NULL == card_in(dev, i->index).name)
		return -EINVAL;
	i->index = n;
	i->type  = V4L2_INPUT_TYPE_CAMERA;
	strcpy(i->name, card_in(dev, n).name);
	if (card_in(dev, n).tv)
		i->type = V4L2_INPUT_TYPE_TUNER;
	if (n == dev->ctl_input) {
		int v1 = saa_readb(SAA7134_STATUS_VIDEO1);
		int v2 = saa_readb(SAA7134_STATUS_VIDEO2);

		if (0 != (v1 & 0x40))
			i->status |= V4L2_IN_ST_NO_H_LOCK;
		if (0 != (v2 & 0x40))
			i->status |= V4L2_IN_ST_NO_SIGNAL;
		if (0 != (v2 & 0x0e))
			i->status |= V4L2_IN_ST_MACROVISION;
	}
	i->std = SAA7134_NORMS;
	return 0;
}
EXPORT_SYMBOL_GPL(saa7134_enum_input);

int saa7134_g_input(struct file *file, void *priv, unsigned int *i)
{
	struct saa7134_dev *dev = video_drvdata(file);

	*i = dev->ctl_input;
	return 0;
}
EXPORT_SYMBOL_GPL(saa7134_g_input);

int saa7134_s_input(struct file *file, void *priv, unsigned int i)
{
	struct saa7134_dev *dev = video_drvdata(file);

	if (i >= SAA7134_INPUT_MAX)
		return -EINVAL;
	if (NULL == card_in(dev, i).name)
		return -EINVAL;
	video_mux(dev, i);
	return 0;
}
EXPORT_SYMBOL_GPL(saa7134_s_input);

int saa7134_querycap(struct file *file, void *priv,
					struct v4l2_capability *cap)
{
	struct saa7134_dev *dev = video_drvdata(file);
	struct video_device *vdev = video_devdata(file);
	u32 radio_caps, video_caps, vbi_caps;

	unsigned int tuner_type = dev->tuner_type;

	strcpy(cap->driver, "saa7134");
	strlcpy(cap->card, saa7134_boards[dev->board].name,
		sizeof(cap->card));
	sprintf(cap->bus_info, "PCI:%s", pci_name(dev->pci));

	cap->device_caps = V4L2_CAP_READWRITE | V4L2_CAP_STREAMING;
	if ((tuner_type != TUNER_ABSENT) && (tuner_type != UNSET))
		cap->device_caps |= V4L2_CAP_TUNER;

	radio_caps = V4L2_CAP_RADIO;
	if (dev->has_rds)
		radio_caps |= V4L2_CAP_RDS_CAPTURE;

	video_caps = V4L2_CAP_VIDEO_CAPTURE;
	if (saa7134_no_overlay <= 0 && !is_empress(file))
		video_caps |= V4L2_CAP_VIDEO_OVERLAY;

	vbi_caps = V4L2_CAP_VBI_CAPTURE;

	switch (vdev->vfl_type) {
	case VFL_TYPE_RADIO:
		cap->device_caps |= radio_caps;
		break;
	case VFL_TYPE_GRABBER:
		cap->device_caps |= video_caps;
		break;
	case VFL_TYPE_VBI:
		cap->device_caps |= vbi_caps;
		break;
	}
	cap->capabilities = radio_caps | video_caps | vbi_caps |
		cap->device_caps | V4L2_CAP_DEVICE_CAPS;
	if (vdev->vfl_type == VFL_TYPE_RADIO) {
		cap->device_caps &= ~V4L2_CAP_STREAMING;
		if (!dev->has_rds)
			cap->device_caps &= ~V4L2_CAP_READWRITE;
	}

	return 0;
}
EXPORT_SYMBOL_GPL(saa7134_querycap);

int saa7134_s_std(struct file *file, void *priv, v4l2_std_id id)
{
	struct saa7134_dev *dev = video_drvdata(file);
	struct v4l2_fh *fh = priv;
	unsigned long flags;
	unsigned int i;
	v4l2_std_id fixup;

	if (is_empress(file) && dev->overlay_owner) {
		/* Don't change the std from the mpeg device
		   if overlay is active. */
		return -EBUSY;
	}

	for (i = 0; i < TVNORMS; i++)
		if (id == tvnorms[i].id)
			break;

	if (i == TVNORMS)
		for (i = 0; i < TVNORMS; i++)
			if (id & tvnorms[i].id)
				break;
	if (i == TVNORMS)
		return -EINVAL;

	if ((id & V4L2_STD_SECAM) && (secam[0] != '-')) {
		if (secam[0] == 'L' || secam[0] == 'l') {
			if (secam[1] == 'C' || secam[1] == 'c')
				fixup = V4L2_STD_SECAM_LC;
			else
				fixup = V4L2_STD_SECAM_L;
		} else {
			if (secam[0] == 'D' || secam[0] == 'd')
				fixup = V4L2_STD_SECAM_DK;
			else
				fixup = V4L2_STD_SECAM;
		}
		for (i = 0; i < TVNORMS; i++) {
			if (fixup == tvnorms[i].id)
				break;
		}
		if (i == TVNORMS)
			return -EINVAL;
	}

	id = tvnorms[i].id;

	if (!is_empress(file) && fh == dev->overlay_owner) {
		spin_lock_irqsave(&dev->slock, flags);
		stop_preview(dev);
		spin_unlock_irqrestore(&dev->slock, flags);

		set_tvnorm(dev, &tvnorms[i]);

		spin_lock_irqsave(&dev->slock, flags);
		start_preview(dev);
		spin_unlock_irqrestore(&dev->slock, flags);
	} else
		set_tvnorm(dev, &tvnorms[i]);

	saa7134_tvaudio_do_scan(dev);
	return 0;
}
EXPORT_SYMBOL_GPL(saa7134_s_std);

int saa7134_g_std(struct file *file, void *priv, v4l2_std_id *id)
{
	struct saa7134_dev *dev = video_drvdata(file);

	*id = dev->tvnorm->id;
	return 0;
}
EXPORT_SYMBOL_GPL(saa7134_g_std);

static v4l2_std_id saa7134_read_std(struct saa7134_dev *dev)
{
	static v4l2_std_id stds[] = {
		V4L2_STD_UNKNOWN,
		V4L2_STD_NTSC,
		V4L2_STD_PAL,
		V4L2_STD_SECAM };

	v4l2_std_id result = 0;

	u8 st1 = saa_readb(SAA7134_STATUS_VIDEO1);
	u8 st2 = saa_readb(SAA7134_STATUS_VIDEO2);

	if (!(st2 & 0x1)) /* RDCAP == 0 */
		result = V4L2_STD_UNKNOWN;
	else
		result = stds[st1 & 0x03];

	return result;
}

int saa7134_querystd(struct file *file, void *priv, v4l2_std_id *std)
{
	struct saa7134_dev *dev = video_drvdata(file);
	*std &= saa7134_read_std(dev);
	return 0;
}
EXPORT_SYMBOL_GPL(saa7134_querystd);

static int saa7134_cropcap(struct file *file, void *priv,
					struct v4l2_cropcap *cap)
{
	struct saa7134_dev *dev = video_drvdata(file);

	if (cap->type != V4L2_BUF_TYPE_VIDEO_CAPTURE &&
	    cap->type != V4L2_BUF_TYPE_VIDEO_OVERLAY)
		return -EINVAL;
	cap->bounds  = dev->crop_bounds;
	cap->defrect = dev->crop_defrect;
	cap->pixelaspect.numerator   = 1;
	cap->pixelaspect.denominator = 1;
	if (dev->tvnorm->id & V4L2_STD_525_60) {
		cap->pixelaspect.numerator   = 11;
		cap->pixelaspect.denominator = 10;
	}
	if (dev->tvnorm->id & V4L2_STD_625_50) {
		cap->pixelaspect.numerator   = 54;
		cap->pixelaspect.denominator = 59;
	}
	return 0;
}

static int saa7134_g_crop(struct file *file, void *f, struct v4l2_crop *crop)
{
	struct saa7134_dev *dev = video_drvdata(file);

	if (crop->type != V4L2_BUF_TYPE_VIDEO_CAPTURE &&
	    crop->type != V4L2_BUF_TYPE_VIDEO_OVERLAY)
		return -EINVAL;
	crop->c = dev->crop_current;
	return 0;
}

static int saa7134_s_crop(struct file *file, void *f, const struct v4l2_crop *crop)
{
	struct saa7134_dev *dev = video_drvdata(file);
	struct v4l2_rect *b = &dev->crop_bounds;
	struct v4l2_rect *c = &dev->crop_current;

	if (crop->type != V4L2_BUF_TYPE_VIDEO_CAPTURE &&
	    crop->type != V4L2_BUF_TYPE_VIDEO_OVERLAY)
		return -EINVAL;

	if (dev->overlay_owner)
		return -EBUSY;
	if (vb2_is_streaming(&dev->video_vbq))
		return -EBUSY;

	*c = crop->c;
	if (c->top < b->top)
		c->top = b->top;
	if (c->top > b->top + b->height)
		c->top = b->top + b->height;
	if (c->height > b->top - c->top + b->height)
		c->height = b->top - c->top + b->height;

	if (c->left < b->left)
		c->left = b->left;
	if (c->left > b->left + b->width)
		c->left = b->left + b->width;
	if (c->width > b->left - c->left + b->width)
		c->width = b->left - c->left + b->width;
	return 0;
}

int saa7134_g_tuner(struct file *file, void *priv,
					struct v4l2_tuner *t)
{
	struct saa7134_dev *dev = video_drvdata(file);
	int n;

	if (0 != t->index)
		return -EINVAL;
	memset(t, 0, sizeof(*t));
	for (n = 0; n < SAA7134_INPUT_MAX; n++) {
		if (card_in(dev, n).tv)
			break;
	}
	if (n == SAA7134_INPUT_MAX)
		return -EINVAL;
	if (NULL != card_in(dev, n).name) {
		strcpy(t->name, "Television");
		t->type = V4L2_TUNER_ANALOG_TV;
		saa_call_all(dev, tuner, g_tuner, t);
		t->capability = V4L2_TUNER_CAP_NORM |
			V4L2_TUNER_CAP_STEREO |
			V4L2_TUNER_CAP_LANG1 |
			V4L2_TUNER_CAP_LANG2;
		t->rxsubchans = saa7134_tvaudio_getstereo(dev);
		t->audmode = saa7134_tvaudio_rx2mode(t->rxsubchans);
	}
	if (0 != (saa_readb(SAA7134_STATUS_VIDEO1) & 0x03))
		t->signal = 0xffff;
	return 0;
}
EXPORT_SYMBOL_GPL(saa7134_g_tuner);

int saa7134_s_tuner(struct file *file, void *priv,
					const struct v4l2_tuner *t)
{
	struct saa7134_dev *dev = video_drvdata(file);
	int rx, mode;

	if (0 != t->index)
		return -EINVAL;

	mode = dev->thread.mode;
	if (UNSET == mode) {
		rx   = saa7134_tvaudio_getstereo(dev);
		mode = saa7134_tvaudio_rx2mode(rx);
	}
	if (mode != t->audmode)
		dev->thread.mode = t->audmode;

	return 0;
}
EXPORT_SYMBOL_GPL(saa7134_s_tuner);

int saa7134_g_frequency(struct file *file, void *priv,
					struct v4l2_frequency *f)
{
	struct saa7134_dev *dev = video_drvdata(file);

	if (0 != f->tuner)
		return -EINVAL;

	saa_call_all(dev, tuner, g_frequency, f);

	return 0;
}
EXPORT_SYMBOL_GPL(saa7134_g_frequency);

int saa7134_s_frequency(struct file *file, void *priv,
					const struct v4l2_frequency *f)
{
	struct saa7134_dev *dev = video_drvdata(file);

	if (0 != f->tuner)
		return -EINVAL;

	saa_call_all(dev, tuner, s_frequency, f);

	saa7134_tvaudio_do_scan(dev);
	return 0;
}
EXPORT_SYMBOL_GPL(saa7134_s_frequency);

static int saa7134_enum_fmt_vid_cap(struct file *file, void  *priv,
					struct v4l2_fmtdesc *f)
{
	if (f->index >= FORMATS)
		return -EINVAL;

	strlcpy(f->description, formats[f->index].name,
		sizeof(f->description));

	f->pixelformat = formats[f->index].fourcc;

	return 0;
}

static int saa7134_enum_fmt_vid_overlay(struct file *file, void  *priv,
					struct v4l2_fmtdesc *f)
{
	if (saa7134_no_overlay > 0) {
		printk(KERN_ERR "V4L2_BUF_TYPE_VIDEO_OVERLAY: no_overlay\n");
		return -EINVAL;
	}

	if ((f->index >= FORMATS) || formats[f->index].planar)
		return -EINVAL;

	strlcpy(f->description, formats[f->index].name,
		sizeof(f->description));

	f->pixelformat = formats[f->index].fourcc;

	return 0;
}

static int saa7134_g_fbuf(struct file *file, void *f,
				struct v4l2_framebuffer *fb)
{
	struct saa7134_dev *dev = video_drvdata(file);

	*fb = dev->ovbuf;
	fb->capability = V4L2_FBUF_CAP_LIST_CLIPPING;

	return 0;
}

static int saa7134_s_fbuf(struct file *file, void *f,
					const struct v4l2_framebuffer *fb)
{
	struct saa7134_dev *dev = video_drvdata(file);
	struct saa7134_format *fmt;

	if (!capable(CAP_SYS_ADMIN) &&
	   !capable(CAP_SYS_RAWIO))
		return -EPERM;

	/* check args */
	fmt = format_by_fourcc(fb->fmt.pixelformat);
	if (NULL == fmt)
		return -EINVAL;

	/* ok, accept it */
	dev->ovbuf = *fb;
	dev->ovfmt = fmt;
	if (0 == dev->ovbuf.fmt.bytesperline)
		dev->ovbuf.fmt.bytesperline =
			dev->ovbuf.fmt.width*fmt->depth/8;
	return 0;
}

static int saa7134_overlay(struct file *file, void *priv, unsigned int on)
{
	struct saa7134_dev *dev = video_drvdata(file);
	unsigned long flags;

	if (on) {
		if (saa7134_no_overlay > 0) {
			dprintk("no_overlay\n");
			return -EINVAL;
		}

		if (dev->overlay_owner && priv != dev->overlay_owner)
			return -EBUSY;
		dev->overlay_owner = priv;
		spin_lock_irqsave(&dev->slock, flags);
		start_preview(dev);
		spin_unlock_irqrestore(&dev->slock, flags);
	}
	if (!on) {
		if (priv != dev->overlay_owner)
			return -EINVAL;
		spin_lock_irqsave(&dev->slock, flags);
		stop_preview(dev);
		spin_unlock_irqrestore(&dev->slock, flags);
		dev->overlay_owner = NULL;
	}
	return 0;
}

<<<<<<< HEAD
int saa7134_reqbufs(struct file *file, void *priv,
					struct v4l2_requestbuffers *p)
{
	return videobuf_reqbufs(saa7134_queue(file), p);
}
EXPORT_SYMBOL_GPL(saa7134_reqbufs);

int saa7134_querybuf(struct file *file, void *priv,
					struct v4l2_buffer *b)
{
	return videobuf_querybuf(saa7134_queue(file), b);
}
EXPORT_SYMBOL_GPL(saa7134_querybuf);

int saa7134_qbuf(struct file *file, void *priv, struct v4l2_buffer *b)
{
	return videobuf_qbuf(saa7134_queue(file), b);
}
EXPORT_SYMBOL_GPL(saa7134_qbuf);

int saa7134_dqbuf(struct file *file, void *priv, struct v4l2_buffer *b)
{
	return videobuf_dqbuf(saa7134_queue(file), b,
				file->f_flags & O_NONBLOCK);
}
EXPORT_SYMBOL_GPL(saa7134_dqbuf);

int saa7134_streamon(struct file *file, void *priv,
					enum v4l2_buf_type type)
{
	struct saa7134_dev *dev = video_drvdata(file);
	int res = saa7134_resource(file);

	if (!res_get(dev, priv, res))
		return -EBUSY;

	/* The SAA7134 has a 1K FIFO; the datasheet suggests that when
	 * configured conservatively, there's 22 usec of buffering for video.
	 * We therefore request a DMA latency of 20 usec, giving us 2 usec of
	 * margin in case the FIFO is configured differently to the datasheet.
	 * Unfortunately, I lack register-level documentation to check the
	 * Linux FIFO setup and confirm the perfect value.
	 */
	if (res != RESOURCE_EMPRESS)
		pm_qos_add_request(&dev->qos_request,
			   PM_QOS_CPU_DMA_LATENCY, 20);

	return videobuf_streamon(saa7134_queue(file));
}
EXPORT_SYMBOL_GPL(saa7134_streamon);

int saa7134_streamoff(struct file *file, void *priv,
					enum v4l2_buf_type type)
{
	struct saa7134_dev *dev = video_drvdata(file);
	int res = saa7134_resource(file);

	if (res != RESOURCE_EMPRESS)
		pm_qos_remove_request(&dev->qos_request);

	return videobuf_streamoff(saa7134_queue(file));
}
EXPORT_SYMBOL_GPL(saa7134_streamoff);

=======
>>>>>>> 88c723a7
#ifdef CONFIG_VIDEO_ADV_DEBUG
static int vidioc_g_register (struct file *file, void *priv,
			      struct v4l2_dbg_register *reg)
{
	struct saa7134_dev *dev = video_drvdata(file);

	reg->val = saa_readb(reg->reg & 0xffffff);
	reg->size = 1;
	return 0;
}

static int vidioc_s_register (struct file *file, void *priv,
				const struct v4l2_dbg_register *reg)
{
	struct saa7134_dev *dev = video_drvdata(file);

	saa_writeb(reg->reg & 0xffffff, reg->val);
	return 0;
}
#endif

static int radio_g_tuner(struct file *file, void *priv,
					struct v4l2_tuner *t)
{
	struct saa7134_dev *dev = video_drvdata(file);

	if (0 != t->index)
		return -EINVAL;

	strcpy(t->name, "Radio");

	saa_call_all(dev, tuner, g_tuner, t);
	t->audmode &= V4L2_TUNER_MODE_MONO | V4L2_TUNER_MODE_STEREO;
	if (dev->input->amux == TV) {
		t->signal = 0xf800 - ((saa_readb(0x581) & 0x1f) << 11);
		t->rxsubchans = (saa_readb(0x529) & 0x08) ?
				V4L2_TUNER_SUB_STEREO : V4L2_TUNER_SUB_MONO;
	}
	return 0;
}
static int radio_s_tuner(struct file *file, void *priv,
					const struct v4l2_tuner *t)
{
	struct saa7134_dev *dev = video_drvdata(file);

	if (0 != t->index)
		return -EINVAL;

	saa_call_all(dev, tuner, s_tuner, t);
	return 0;
}

static const struct v4l2_file_operations video_fops =
{
	.owner	  = THIS_MODULE,
	.open	  = video_open,
	.release  = video_release,
	.read	  = vb2_fop_read,
	.poll     = vb2_fop_poll,
	.mmap	  = vb2_fop_mmap,
	.unlocked_ioctl	  = video_ioctl2,
};

static const struct v4l2_ioctl_ops video_ioctl_ops = {
	.vidioc_querycap		= saa7134_querycap,
	.vidioc_enum_fmt_vid_cap	= saa7134_enum_fmt_vid_cap,
	.vidioc_g_fmt_vid_cap		= saa7134_g_fmt_vid_cap,
	.vidioc_try_fmt_vid_cap		= saa7134_try_fmt_vid_cap,
	.vidioc_s_fmt_vid_cap		= saa7134_s_fmt_vid_cap,
	.vidioc_enum_fmt_vid_overlay	= saa7134_enum_fmt_vid_overlay,
	.vidioc_g_fmt_vid_overlay	= saa7134_g_fmt_vid_overlay,
	.vidioc_try_fmt_vid_overlay	= saa7134_try_fmt_vid_overlay,
	.vidioc_s_fmt_vid_overlay	= saa7134_s_fmt_vid_overlay,
	.vidioc_g_fmt_vbi_cap		= saa7134_try_get_set_fmt_vbi_cap,
	.vidioc_try_fmt_vbi_cap		= saa7134_try_get_set_fmt_vbi_cap,
	.vidioc_s_fmt_vbi_cap		= saa7134_try_get_set_fmt_vbi_cap,
	.vidioc_cropcap			= saa7134_cropcap,
	.vidioc_reqbufs			= vb2_ioctl_reqbufs,
	.vidioc_querybuf		= vb2_ioctl_querybuf,
	.vidioc_qbuf			= vb2_ioctl_qbuf,
	.vidioc_dqbuf			= vb2_ioctl_dqbuf,
	.vidioc_s_std			= saa7134_s_std,
	.vidioc_g_std			= saa7134_g_std,
	.vidioc_querystd		= saa7134_querystd,
	.vidioc_enum_input		= saa7134_enum_input,
	.vidioc_g_input			= saa7134_g_input,
	.vidioc_s_input			= saa7134_s_input,
	.vidioc_streamon		= vb2_ioctl_streamon,
	.vidioc_streamoff		= vb2_ioctl_streamoff,
	.vidioc_g_tuner			= saa7134_g_tuner,
	.vidioc_s_tuner			= saa7134_s_tuner,
	.vidioc_g_crop			= saa7134_g_crop,
	.vidioc_s_crop			= saa7134_s_crop,
	.vidioc_g_fbuf			= saa7134_g_fbuf,
	.vidioc_s_fbuf			= saa7134_s_fbuf,
	.vidioc_overlay			= saa7134_overlay,
	.vidioc_g_frequency		= saa7134_g_frequency,
	.vidioc_s_frequency		= saa7134_s_frequency,
#ifdef CONFIG_VIDEO_ADV_DEBUG
	.vidioc_g_register              = vidioc_g_register,
	.vidioc_s_register              = vidioc_s_register,
#endif
	.vidioc_log_status		= v4l2_ctrl_log_status,
	.vidioc_subscribe_event		= v4l2_ctrl_subscribe_event,
	.vidioc_unsubscribe_event	= v4l2_event_unsubscribe,
};

static const struct v4l2_file_operations radio_fops = {
	.owner	  = THIS_MODULE,
	.open	  = video_open,
	.read     = radio_read,
	.release  = video_release,
	.unlocked_ioctl	= video_ioctl2,
	.poll     = radio_poll,
};

static const struct v4l2_ioctl_ops radio_ioctl_ops = {
	.vidioc_querycap	= saa7134_querycap,
	.vidioc_g_tuner		= radio_g_tuner,
	.vidioc_s_tuner		= radio_s_tuner,
	.vidioc_g_frequency	= saa7134_g_frequency,
	.vidioc_s_frequency	= saa7134_s_frequency,
	.vidioc_subscribe_event	= v4l2_ctrl_subscribe_event,
	.vidioc_unsubscribe_event = v4l2_event_unsubscribe,
};

/* ----------------------------------------------------------- */
/* exported stuff                                              */

struct video_device saa7134_video_template = {
	.name				= "saa7134-video",
	.fops				= &video_fops,
	.ioctl_ops 			= &video_ioctl_ops,
	.tvnorms			= SAA7134_NORMS,
};

struct video_device saa7134_radio_template = {
	.name			= "saa7134-radio",
	.fops			= &radio_fops,
	.ioctl_ops 		= &radio_ioctl_ops,
};

static const struct v4l2_ctrl_ops saa7134_ctrl_ops = {
	.s_ctrl = saa7134_s_ctrl,
};

static const struct v4l2_ctrl_config saa7134_ctrl_invert = {
	.ops = &saa7134_ctrl_ops,
	.id = V4L2_CID_PRIVATE_INVERT,
	.name = "Invert",
	.type = V4L2_CTRL_TYPE_BOOLEAN,
	.min = 0,
	.max = 1,
	.step = 1,
};

static const struct v4l2_ctrl_config saa7134_ctrl_y_odd = {
	.ops = &saa7134_ctrl_ops,
	.id = V4L2_CID_PRIVATE_Y_ODD,
	.name = "Y Offset Odd Field",
	.type = V4L2_CTRL_TYPE_INTEGER,
	.min = 0,
	.max = 128,
	.step = 1,
};

static const struct v4l2_ctrl_config saa7134_ctrl_y_even = {
	.ops = &saa7134_ctrl_ops,
	.id = V4L2_CID_PRIVATE_Y_EVEN,
	.name = "Y Offset Even Field",
	.type = V4L2_CTRL_TYPE_INTEGER,
	.min = 0,
	.max = 128,
	.step = 1,
};

static const struct v4l2_ctrl_config saa7134_ctrl_automute = {
	.ops = &saa7134_ctrl_ops,
	.id = V4L2_CID_PRIVATE_AUTOMUTE,
	.name = "Automute",
	.type = V4L2_CTRL_TYPE_BOOLEAN,
	.min = 0,
	.max = 1,
	.step = 1,
	.def = 1,
};

int saa7134_video_init1(struct saa7134_dev *dev)
{
	struct v4l2_ctrl_handler *hdl = &dev->ctrl_handler;
	struct vb2_queue *q;
	int ret;

	/* sanitycheck insmod options */
	if (gbuffers < 2 || gbuffers > VIDEO_MAX_FRAME)
		gbuffers = 2;
	if (gbufsize > gbufsize_max)
		gbufsize = gbufsize_max;
	gbufsize = (gbufsize + PAGE_SIZE - 1) & PAGE_MASK;

	v4l2_ctrl_handler_init(hdl, 11);
	v4l2_ctrl_new_std(hdl, &saa7134_ctrl_ops,
			V4L2_CID_BRIGHTNESS, 0, 255, 1, 128);
	v4l2_ctrl_new_std(hdl, &saa7134_ctrl_ops,
			V4L2_CID_CONTRAST, 0, 127, 1, 68);
	v4l2_ctrl_new_std(hdl, &saa7134_ctrl_ops,
			V4L2_CID_SATURATION, 0, 127, 1, 64);
	v4l2_ctrl_new_std(hdl, &saa7134_ctrl_ops,
			V4L2_CID_HUE, -128, 127, 1, 0);
	v4l2_ctrl_new_std(hdl, &saa7134_ctrl_ops,
			V4L2_CID_HFLIP, 0, 1, 1, 0);
	v4l2_ctrl_new_std(hdl, &saa7134_ctrl_ops,
			V4L2_CID_AUDIO_MUTE, 0, 1, 1, 0);
	v4l2_ctrl_new_std(hdl, &saa7134_ctrl_ops,
			V4L2_CID_AUDIO_VOLUME, -15, 15, 1, 0);
	v4l2_ctrl_new_custom(hdl, &saa7134_ctrl_invert, NULL);
	v4l2_ctrl_new_custom(hdl, &saa7134_ctrl_y_odd, NULL);
	v4l2_ctrl_new_custom(hdl, &saa7134_ctrl_y_even, NULL);
	v4l2_ctrl_new_custom(hdl, &saa7134_ctrl_automute, NULL);
	if (hdl->error)
		return hdl->error;
	if (card_has_radio(dev)) {
		hdl = &dev->radio_ctrl_handler;
		v4l2_ctrl_handler_init(hdl, 2);
		v4l2_ctrl_add_handler(hdl, &dev->ctrl_handler,
				v4l2_ctrl_radio_filter);
		if (hdl->error)
			return hdl->error;
	}
	dev->ctl_mute       = 1;

	if (dev->tda9887_conf && saa7134_ctrl_automute.def)
		dev->tda9887_conf |= TDA9887_AUTOMUTE;
	dev->automute       = 0;

	INIT_LIST_HEAD(&dev->video_q.queue);
	init_timer(&dev->video_q.timeout);
	dev->video_q.timeout.function = saa7134_buffer_timeout;
	dev->video_q.timeout.data     = (unsigned long)(&dev->video_q);
	dev->video_q.dev              = dev;
	dev->fmt = format_by_fourcc(V4L2_PIX_FMT_BGR24);
	dev->width    = 720;
	dev->height   = 576;
	dev->field = V4L2_FIELD_INTERLACED;
	dev->win.w.width = dev->width;
	dev->win.w.height = dev->height;
	dev->win.field = V4L2_FIELD_INTERLACED;
	dev->ovbuf.fmt.width = dev->width;
	dev->ovbuf.fmt.height = dev->height;
	dev->ovbuf.fmt.pixelformat = dev->fmt->fourcc;
	dev->ovbuf.fmt.colorspace = V4L2_COLORSPACE_SMPTE170M;

	if (saa7134_boards[dev->board].video_out)
		saa7134_videoport_init(dev);

	q = &dev->video_vbq;
	q->type = V4L2_BUF_TYPE_VIDEO_CAPTURE;
	/*
	 * Do not add VB2_USERPTR unless explicitly requested: the saa7134 DMA
	 * engine cannot handle transfers that do not start at the beginning
	 * of a page. A user-provided pointer can start anywhere in a page, so
	 * USERPTR support is a no-go unless the application knows about these
	 * limitations and has special support for this.
	 */
	q->io_modes = VB2_MMAP | VB2_READ;
	if (saa7134_userptr)
		q->io_modes |= VB2_USERPTR;
	q->drv_priv = &dev->video_q;
	q->ops = &vb2_qops;
	q->gfp_flags = GFP_DMA32;
	q->mem_ops = &vb2_dma_sg_memops;
	q->buf_struct_size = sizeof(struct saa7134_buf);
	q->timestamp_flags = V4L2_BUF_FLAG_TIMESTAMP_MONOTONIC;
	q->lock = &dev->lock;
	ret = vb2_queue_init(q);
	if (ret)
		return ret;
	saa7134_pgtable_alloc(dev->pci, &dev->video_q.pt);

	q = &dev->vbi_vbq;
	q->type = V4L2_BUF_TYPE_VBI_CAPTURE;
	/* Don't add VB2_USERPTR, see comment above */
	q->io_modes = VB2_MMAP | VB2_READ;
	if (saa7134_userptr)
		q->io_modes |= VB2_USERPTR;
	q->drv_priv = &dev->vbi_q;
	q->ops = &saa7134_vbi_qops;
	q->gfp_flags = GFP_DMA32;
	q->mem_ops = &vb2_dma_sg_memops;
	q->buf_struct_size = sizeof(struct saa7134_buf);
	q->timestamp_flags = V4L2_BUF_FLAG_TIMESTAMP_MONOTONIC;
	q->lock = &dev->lock;
	ret = vb2_queue_init(q);
	if (ret)
		return ret;
	saa7134_pgtable_alloc(dev->pci, &dev->vbi_q.pt);

	return 0;
}

void saa7134_video_fini(struct saa7134_dev *dev)
{
	/* free stuff */
	vb2_queue_release(&dev->video_vbq);
	saa7134_pgtable_free(dev->pci, &dev->video_q.pt);
	vb2_queue_release(&dev->vbi_vbq);
	saa7134_pgtable_free(dev->pci, &dev->vbi_q.pt);
	v4l2_ctrl_handler_free(&dev->ctrl_handler);
	if (card_has_radio(dev))
		v4l2_ctrl_handler_free(&dev->radio_ctrl_handler);
}

int saa7134_videoport_init(struct saa7134_dev *dev)
{
	/* enable video output */
	int vo = saa7134_boards[dev->board].video_out;
	int video_reg;
	unsigned int vid_port_opts = saa7134_boards[dev->board].vid_port_opts;

	/* Configure videoport */
	saa_writeb(SAA7134_VIDEO_PORT_CTRL0, video_out[vo][0]);
	video_reg = video_out[vo][1];
	if (vid_port_opts & SET_T_CODE_POLARITY_NON_INVERTED)
		video_reg &= ~VP_T_CODE_P_INVERTED;
	saa_writeb(SAA7134_VIDEO_PORT_CTRL1, video_reg);
	saa_writeb(SAA7134_VIDEO_PORT_CTRL2, video_out[vo][2]);
	saa_writeb(SAA7134_VIDEO_PORT_CTRL4, video_out[vo][4]);
	video_reg = video_out[vo][5];
	if (vid_port_opts & SET_CLOCK_NOT_DELAYED)
		video_reg &= ~VP_CLK_CTRL2_DELAYED;
	if (vid_port_opts & SET_CLOCK_INVERTED)
		video_reg |= VP_CLK_CTRL1_INVERTED;
	saa_writeb(SAA7134_VIDEO_PORT_CTRL5, video_reg);
	video_reg = video_out[vo][6];
	if (vid_port_opts & SET_VSYNC_OFF) {
		video_reg &= ~VP_VS_TYPE_MASK;
		video_reg |= VP_VS_TYPE_OFF;
	}
	saa_writeb(SAA7134_VIDEO_PORT_CTRL6, video_reg);
	saa_writeb(SAA7134_VIDEO_PORT_CTRL7, video_out[vo][7]);
	saa_writeb(SAA7134_VIDEO_PORT_CTRL8, video_out[vo][8]);

	/* Start videoport */
	saa_writeb(SAA7134_VIDEO_PORT_CTRL3, video_out[vo][3]);

	return 0;
}

int saa7134_video_init2(struct saa7134_dev *dev)
{
	/* init video hw */
	set_tvnorm(dev,&tvnorms[0]);
	video_mux(dev,0);
	v4l2_ctrl_handler_setup(&dev->ctrl_handler);
	saa7134_tvaudio_setmute(dev);
	saa7134_tvaudio_setvolume(dev,dev->ctl_volume);
	return 0;
}

void saa7134_irq_video_signalchange(struct saa7134_dev *dev)
{
	static const char *st[] = {
		"(no signal)", "NTSC", "PAL", "SECAM" };
	u32 st1,st2;

	st1 = saa_readb(SAA7134_STATUS_VIDEO1);
	st2 = saa_readb(SAA7134_STATUS_VIDEO2);
	dprintk("DCSDT: pll: %s, sync: %s, norm: %s\n",
		(st1 & 0x40) ? "not locked" : "locked",
		(st2 & 0x40) ? "no"         : "yes",
		st[st1 & 0x03]);
	dev->nosignal = (st1 & 0x40) || (st2 & 0x40)  || !(st2 & 0x1);

	if (dev->nosignal) {
		/* no video signal -> mute audio */
		if (dev->ctl_automute)
			dev->automute = 1;
		saa7134_tvaudio_setmute(dev);
	} else {
		/* wake up tvaudio audio carrier scan thread */
		saa7134_tvaudio_do_scan(dev);
	}

	if ((st2 & 0x80) && !noninterlaced && !dev->nosignal)
		saa_clearb(SAA7134_SYNC_CTRL, 0x20);
	else
		saa_setb(SAA7134_SYNC_CTRL, 0x20);

	if (dev->mops && dev->mops->signal_change)
		dev->mops->signal_change(dev);
}


void saa7134_irq_video_done(struct saa7134_dev *dev, unsigned long status)
{
	enum v4l2_field field;

	spin_lock(&dev->slock);
	if (dev->video_q.curr) {
		field = dev->field;
		if (V4L2_FIELD_HAS_BOTH(field)) {
			/* make sure we have seen both fields */
			if ((status & 0x10) == 0x00) {
				dev->video_q.curr->top_seen = 1;
				goto done;
			}
			if (!dev->video_q.curr->top_seen)
				goto done;
		} else if (field == V4L2_FIELD_TOP) {
			if ((status & 0x10) != 0x10)
				goto done;
		} else if (field == V4L2_FIELD_BOTTOM) {
			if ((status & 0x10) != 0x00)
				goto done;
		}
		saa7134_buffer_finish(dev, &dev->video_q, VB2_BUF_STATE_DONE);
	}
	saa7134_buffer_next(dev, &dev->video_q);

 done:
	spin_unlock(&dev->slock);
}<|MERGE_RESOLUTION|>--- conflicted
+++ resolved
@@ -1142,31 +1142,6 @@
 		spin_lock_irqsave(&dev->slock,flags);
 		stop_preview(dev);
 		spin_unlock_irqrestore(&dev->slock,flags);
-<<<<<<< HEAD
-		res_free(dev, fh, RESOURCE_OVERLAY);
-	}
-
-	/* stop video capture */
-	if (res_check(fh, RESOURCE_VIDEO)) {
-		pm_qos_remove_request(&dev->qos_request);
-		videobuf_streamoff(&dev->cap);
-		res_free(dev, fh, RESOURCE_VIDEO);
-		videobuf_mmap_free(&dev->cap);
-		INIT_LIST_HEAD(&dev->cap.stream);
-	}
-	if (dev->cap.read_buf) {
-		buffer_release(&dev->cap, dev->cap.read_buf);
-		kfree(dev->cap.read_buf);
-	}
-
-	/* stop vbi capture */
-	if (res_check(fh, RESOURCE_VBI)) {
-		videobuf_stop(&dev->vbi);
-		res_free(dev, fh, RESOURCE_VBI);
-		videobuf_mmap_free(&dev->vbi);
-		INIT_LIST_HEAD(&dev->vbi.stream);
-	}
-=======
 		dev->overlay_owner = NULL;
 	}
 
@@ -1174,7 +1149,6 @@
 		v4l2_fh_release(file);
 	else
 		_vb2_fop_release(file, NULL);
->>>>>>> 88c723a7
 
 	/* ts-capture will not work in planar mode, so turn it off Hac: 04.05*/
 	saa_andorb(SAA7134_OFMT_VIDEO_A, 0x1f, 0);
@@ -1862,73 +1836,6 @@
 	return 0;
 }
 
-<<<<<<< HEAD
-int saa7134_reqbufs(struct file *file, void *priv,
-					struct v4l2_requestbuffers *p)
-{
-	return videobuf_reqbufs(saa7134_queue(file), p);
-}
-EXPORT_SYMBOL_GPL(saa7134_reqbufs);
-
-int saa7134_querybuf(struct file *file, void *priv,
-					struct v4l2_buffer *b)
-{
-	return videobuf_querybuf(saa7134_queue(file), b);
-}
-EXPORT_SYMBOL_GPL(saa7134_querybuf);
-
-int saa7134_qbuf(struct file *file, void *priv, struct v4l2_buffer *b)
-{
-	return videobuf_qbuf(saa7134_queue(file), b);
-}
-EXPORT_SYMBOL_GPL(saa7134_qbuf);
-
-int saa7134_dqbuf(struct file *file, void *priv, struct v4l2_buffer *b)
-{
-	return videobuf_dqbuf(saa7134_queue(file), b,
-				file->f_flags & O_NONBLOCK);
-}
-EXPORT_SYMBOL_GPL(saa7134_dqbuf);
-
-int saa7134_streamon(struct file *file, void *priv,
-					enum v4l2_buf_type type)
-{
-	struct saa7134_dev *dev = video_drvdata(file);
-	int res = saa7134_resource(file);
-
-	if (!res_get(dev, priv, res))
-		return -EBUSY;
-
-	/* The SAA7134 has a 1K FIFO; the datasheet suggests that when
-	 * configured conservatively, there's 22 usec of buffering for video.
-	 * We therefore request a DMA latency of 20 usec, giving us 2 usec of
-	 * margin in case the FIFO is configured differently to the datasheet.
-	 * Unfortunately, I lack register-level documentation to check the
-	 * Linux FIFO setup and confirm the perfect value.
-	 */
-	if (res != RESOURCE_EMPRESS)
-		pm_qos_add_request(&dev->qos_request,
-			   PM_QOS_CPU_DMA_LATENCY, 20);
-
-	return videobuf_streamon(saa7134_queue(file));
-}
-EXPORT_SYMBOL_GPL(saa7134_streamon);
-
-int saa7134_streamoff(struct file *file, void *priv,
-					enum v4l2_buf_type type)
-{
-	struct saa7134_dev *dev = video_drvdata(file);
-	int res = saa7134_resource(file);
-
-	if (res != RESOURCE_EMPRESS)
-		pm_qos_remove_request(&dev->qos_request);
-
-	return videobuf_streamoff(saa7134_queue(file));
-}
-EXPORT_SYMBOL_GPL(saa7134_streamoff);
-
-=======
->>>>>>> 88c723a7
 #ifdef CONFIG_VIDEO_ADV_DEBUG
 static int vidioc_g_register (struct file *file, void *priv,
 			      struct v4l2_dbg_register *reg)

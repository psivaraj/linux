#include <linux/kernel.h>
#include <linux/module.h>
#include <linux/interrupt.h>
#include <linux/irq.h>
#include <linux/spinlock.h>
#include <linux/list.h>
#include <linux/device.h>
#include <linux/err.h>
#include <linux/debugfs.h>
#include <linux/seq_file.h>
#include <linux/gpio.h>
#include <linux/of_gpio.h>
#include <linux/idr.h>
#include <linux/slab.h>
#include <linux/acpi.h>
#include <linux/gpio/driver.h>

#include "gpiolib.h"

#define CREATE_TRACE_POINTS
#include <trace/events/gpio.h>

/* Implementation infrastructure for GPIO interfaces.
 *
 * The GPIO programming interface allows for inlining speed-critical
 * get/set operations for common cases, so that access to SOC-integrated
 * GPIOs can sometimes cost only an instruction or two per bit.
 */


/* When debugging, extend minimal trust to callers and platform code.
 * Also emit diagnostic messages that may help initial bringup, when
 * board setup or driver bugs are most common.
 *
 * Otherwise, minimize overhead in what may be bitbanging codepaths.
 */
#ifdef	DEBUG
#define	extra_checks	1
#else
#define	extra_checks	0
#endif

/* gpio_lock prevents conflicts during gpio_desc[] table updates.
 * While any GPIO is requested, its gpio_chip is not removable;
 * each GPIO's "requested" flag serves as a lock and refcount.
 */
static DEFINE_SPINLOCK(gpio_lock);

struct gpio_desc {
	struct gpio_chip	*chip;
	unsigned long		flags;
/* flag symbols are bit numbers */
#define FLAG_REQUESTED	0
#define FLAG_IS_OUT	1
#define FLAG_EXPORT	2	/* protected by sysfs_lock */
#define FLAG_SYSFS	3	/* exported via /sys/class/gpio/control */
#define FLAG_TRIG_FALL	4	/* trigger on falling edge */
#define FLAG_TRIG_RISE	5	/* trigger on rising edge */
#define FLAG_ACTIVE_LOW	6	/* value has active low */
#define FLAG_OPEN_DRAIN	7	/* Gpio is open drain type */
#define FLAG_OPEN_SOURCE 8	/* Gpio is open source type */
#define FLAG_USED_AS_IRQ 9	/* GPIO is connected to an IRQ */

#define ID_SHIFT	16	/* add new flags before this one */

#define GPIO_FLAGS_MASK		((1 << ID_SHIFT) - 1)
#define GPIO_TRIGGER_MASK	(BIT(FLAG_TRIG_FALL) | BIT(FLAG_TRIG_RISE))

#ifdef CONFIG_DEBUG_FS
	const char		*label;
#endif
};
static struct gpio_desc gpio_desc[ARCH_NR_GPIOS];

#define GPIO_OFFSET_VALID(chip, offset) (offset >= 0 && offset < chip->ngpio)

static DEFINE_MUTEX(gpio_lookup_lock);
static LIST_HEAD(gpio_lookup_list);
static LIST_HEAD(gpio_chips);

#ifdef CONFIG_GPIO_SYSFS
static DEFINE_IDR(dirent_idr);
#endif

static int gpiod_request(struct gpio_desc *desc, const char *label);
static void gpiod_free(struct gpio_desc *desc);

/* With descriptor prefix */

#ifdef CONFIG_DEBUG_FS
#define gpiod_emerg(desc, fmt, ...)					       \
	pr_emerg("gpio-%d (%s): " fmt, desc_to_gpio(desc), desc->label ? : "?",\
                 ##__VA_ARGS__)
#define gpiod_crit(desc, fmt, ...)					       \
	pr_crit("gpio-%d (%s): " fmt, desc_to_gpio(desc), desc->label ? : "?", \
                 ##__VA_ARGS__)
#define gpiod_err(desc, fmt, ...)					       \
	pr_err("gpio-%d (%s): " fmt, desc_to_gpio(desc), desc->label ? : "?",  \
                 ##__VA_ARGS__)
#define gpiod_warn(desc, fmt, ...)					       \
	pr_warn("gpio-%d (%s): " fmt, desc_to_gpio(desc), desc->label ? : "?", \
                 ##__VA_ARGS__)
#define gpiod_info(desc, fmt, ...)					       \
	pr_info("gpio-%d (%s): " fmt, desc_to_gpio(desc), desc->label ? : "?", \
                ##__VA_ARGS__)
#define gpiod_dbg(desc, fmt, ...)					       \
	pr_debug("gpio-%d (%s): " fmt, desc_to_gpio(desc), desc->label ? : "?",\
                 ##__VA_ARGS__)
#else
#define gpiod_emerg(desc, fmt, ...)					\
	pr_emerg("gpio-%d: " fmt, desc_to_gpio(desc), ##__VA_ARGS__)
#define gpiod_crit(desc, fmt, ...)					\
	pr_crit("gpio-%d: " fmt, desc_to_gpio(desc), ##__VA_ARGS__)
#define gpiod_err(desc, fmt, ...)					\
	pr_err("gpio-%d: " fmt, desc_to_gpio(desc), ##__VA_ARGS__)
#define gpiod_warn(desc, fmt, ...)					\
	pr_warn("gpio-%d: " fmt, desc_to_gpio(desc), ##__VA_ARGS__)
#define gpiod_info(desc, fmt, ...)					\
	pr_info("gpio-%d: " fmt, desc_to_gpio(desc), ##__VA_ARGS__)
#define gpiod_dbg(desc, fmt, ...)					\
	pr_debug("gpio-%d: " fmt, desc_to_gpio(desc), ##__VA_ARGS__)
#endif

/* With chip prefix */

#define chip_emerg(chip, fmt, ...)					\
	pr_emerg("GPIO chip %s: " fmt, chip->label, ##__VA_ARGS__)
#define chip_crit(chip, fmt, ...)					\
	pr_crit("GPIO chip %s: " fmt, chip->label, ##__VA_ARGS__)
#define chip_err(chip, fmt, ...)					\
	pr_err("GPIO chip %s: " fmt, chip->label, ##__VA_ARGS__)
#define chip_warn(chip, fmt, ...)					\
	pr_warn("GPIO chip %s: " fmt, chip->label, ##__VA_ARGS__)
#define chip_info(chip, fmt, ...)					\
	pr_info("GPIO chip %s: " fmt, chip->label, ##__VA_ARGS__)
#define chip_dbg(chip, fmt, ...)					\
	pr_debug("GPIO chip %s: " fmt, chip->label, ##__VA_ARGS__)

static inline void desc_set_label(struct gpio_desc *d, const char *label)
{
#ifdef CONFIG_DEBUG_FS
	d->label = label;
#endif
}

/*
 * Return the GPIO number of the passed descriptor relative to its chip
 */
static int gpio_chip_hwgpio(const struct gpio_desc *desc)
{
	return desc - &desc->chip->desc[0];
}

/**
 * Convert a GPIO number to its descriptor
 */
struct gpio_desc *gpio_to_desc(unsigned gpio)
{
	if (WARN(!gpio_is_valid(gpio), "invalid GPIO %d\n", gpio))
		return NULL;
	else
		return &gpio_desc[gpio];
}
EXPORT_SYMBOL_GPL(gpio_to_desc);

/**
 * Get the GPIO descriptor corresponding to the given hw number for this chip.
 */
struct gpio_desc *gpiochip_get_desc(struct gpio_chip *chip,
				    u16 hwnum)
{
	if (hwnum >= chip->ngpio)
		return ERR_PTR(-EINVAL);

	return &chip->desc[hwnum];
}
EXPORT_SYMBOL_GPL(gpiochip_get_desc);

/**
 * Convert a GPIO descriptor to the integer namespace.
 * This should disappear in the future but is needed since we still
 * use GPIO numbers for error messages and sysfs nodes
 */
int desc_to_gpio(const struct gpio_desc *desc)
{
	return desc - &gpio_desc[0];
}
EXPORT_SYMBOL_GPL(desc_to_gpio);


/* Warn when drivers omit gpio_request() calls -- legal but ill-advised
 * when setting direction, and otherwise illegal.  Until board setup code
 * and drivers use explicit requests everywhere (which won't happen when
 * those calls have no teeth) we can't avoid autorequesting.  This nag
 * message should motivate switching to explicit requests... so should
 * the weaker cleanup after faults, compared to gpio_request().
 *
 * NOTE: the autorequest mechanism is going away; at this point it's
 * only "legal" in the sense that (old) code using it won't break yet,
 * but instead only triggers a WARN() stack dump.
 */
static int gpio_ensure_requested(struct gpio_desc *desc)
{
	const struct gpio_chip *chip = desc->chip;
	const int gpio = desc_to_gpio(desc);

	if (WARN(test_and_set_bit(FLAG_REQUESTED, &desc->flags) == 0,
			"autorequest GPIO-%d\n", gpio)) {
		if (!try_module_get(chip->owner)) {
			gpiod_err(desc, "%s: module can't be gotten\n",
					__func__);
			clear_bit(FLAG_REQUESTED, &desc->flags);
			/* lose */
			return -EIO;
		}
		desc_set_label(desc, "[auto]");
		/* caller must chip->request() w/o spinlock */
		if (chip->request)
			return 1;
	}
	return 0;
}

/**
 * gpiod_to_chip - Return the GPIO chip to which a GPIO descriptor belongs
 * @desc:	descriptor to return the chip of
 */
struct gpio_chip *gpiod_to_chip(const struct gpio_desc *desc)
{
	return desc ? desc->chip : NULL;
}
EXPORT_SYMBOL_GPL(gpiod_to_chip);

/* dynamic allocation of GPIOs, e.g. on a hotplugged device */
static int gpiochip_find_base(int ngpio)
{
	struct gpio_chip *chip;
	int base = ARCH_NR_GPIOS - ngpio;

	list_for_each_entry_reverse(chip, &gpio_chips, list) {
		/* found a free space? */
		if (chip->base + chip->ngpio <= base)
			break;
		else
			/* nope, check the space right before the chip */
			base = chip->base - ngpio;
	}

	if (gpio_is_valid(base)) {
		pr_debug("%s: found new base at %d\n", __func__, base);
		return base;
	} else {
		pr_err("%s: cannot find free range\n", __func__);
		return -ENOSPC;
	}
}

/**
 * gpiod_get_direction - return the current direction of a GPIO
 * @desc:	GPIO to get the direction of
 *
 * Return GPIOF_DIR_IN or GPIOF_DIR_OUT, or an error code in case of error.
 *
 * This function may sleep if gpiod_cansleep() is true.
 */
int gpiod_get_direction(const struct gpio_desc *desc)
{
	struct gpio_chip	*chip;
	unsigned		offset;
	int			status = -EINVAL;

	chip = gpiod_to_chip(desc);
	offset = gpio_chip_hwgpio(desc);

	if (!chip->get_direction)
		return status;

	status = chip->get_direction(chip, offset);
	if (status > 0) {
		/* GPIOF_DIR_IN, or other positive */
		status = 1;
		/* FLAG_IS_OUT is just a cache of the result of get_direction(),
		 * so it does not affect constness per se */
		clear_bit(FLAG_IS_OUT, &((struct gpio_desc *)desc)->flags);
	}
	if (status == 0) {
		/* GPIOF_DIR_OUT */
		set_bit(FLAG_IS_OUT, &((struct gpio_desc *)desc)->flags);
	}
	return status;
}
EXPORT_SYMBOL_GPL(gpiod_get_direction);

#ifdef CONFIG_GPIO_SYSFS

/* lock protects against unexport_gpio() being called while
 * sysfs files are active.
 */
static DEFINE_MUTEX(sysfs_lock);

/*
 * /sys/class/gpio/gpioN... only for GPIOs that are exported
 *   /direction
 *      * MAY BE OMITTED if kernel won't allow direction changes
 *      * is read/write as "in" or "out"
 *      * may also be written as "high" or "low", initializing
 *        output value as specified ("out" implies "low")
 *   /value
 *      * always readable, subject to hardware behavior
 *      * may be writable, as zero/nonzero
 *   /edge
 *      * configures behavior of poll(2) on /value
 *      * available only if pin can generate IRQs on input
 *      * is read/write as "none", "falling", "rising", or "both"
 *   /active_low
 *      * configures polarity of /value
 *      * is read/write as zero/nonzero
 *      * also affects existing and subsequent "falling" and "rising"
 *        /edge configuration
 */

static ssize_t gpio_direction_show(struct device *dev,
		struct device_attribute *attr, char *buf)
{
	const struct gpio_desc	*desc = dev_get_drvdata(dev);
	ssize_t			status;

	mutex_lock(&sysfs_lock);

	if (!test_bit(FLAG_EXPORT, &desc->flags)) {
		status = -EIO;
	} else {
		gpiod_get_direction(desc);
		status = sprintf(buf, "%s\n",
			test_bit(FLAG_IS_OUT, &desc->flags)
				? "out" : "in");
	}

	mutex_unlock(&sysfs_lock);
	return status;
}

static ssize_t gpio_direction_store(struct device *dev,
		struct device_attribute *attr, const char *buf, size_t size)
{
	struct gpio_desc	*desc = dev_get_drvdata(dev);
	ssize_t			status;

	mutex_lock(&sysfs_lock);

	if (!test_bit(FLAG_EXPORT, &desc->flags))
		status = -EIO;
	else if (sysfs_streq(buf, "high"))
		status = gpiod_direction_output_raw(desc, 1);
	else if (sysfs_streq(buf, "out") || sysfs_streq(buf, "low"))
		status = gpiod_direction_output_raw(desc, 0);
	else if (sysfs_streq(buf, "in"))
		status = gpiod_direction_input(desc);
	else
		status = -EINVAL;

	mutex_unlock(&sysfs_lock);
	return status ? : size;
}

static /* const */ DEVICE_ATTR(direction, 0644,
		gpio_direction_show, gpio_direction_store);

static ssize_t gpio_value_show(struct device *dev,
		struct device_attribute *attr, char *buf)
{
	struct gpio_desc	*desc = dev_get_drvdata(dev);
	ssize_t			status;

	mutex_lock(&sysfs_lock);

	if (!test_bit(FLAG_EXPORT, &desc->flags))
		status = -EIO;
	else
		status = sprintf(buf, "%d\n", gpiod_get_value_cansleep(desc));

	mutex_unlock(&sysfs_lock);
	return status;
}

static ssize_t gpio_value_store(struct device *dev,
		struct device_attribute *attr, const char *buf, size_t size)
{
	struct gpio_desc	*desc = dev_get_drvdata(dev);
	ssize_t			status;

	mutex_lock(&sysfs_lock);

	if (!test_bit(FLAG_EXPORT, &desc->flags))
		status = -EIO;
	else if (!test_bit(FLAG_IS_OUT, &desc->flags))
		status = -EPERM;
	else {
		long		value;

		status = kstrtol(buf, 0, &value);
		if (status == 0) {
			gpiod_set_value_cansleep(desc, value);
			status = size;
		}
	}

	mutex_unlock(&sysfs_lock);
	return status;
}

static const DEVICE_ATTR(value, 0644,
		gpio_value_show, gpio_value_store);

static irqreturn_t gpio_sysfs_irq(int irq, void *priv)
{
	struct kernfs_node	*value_sd = priv;

	sysfs_notify_dirent(value_sd);
	return IRQ_HANDLED;
}

static int gpio_setup_irq(struct gpio_desc *desc, struct device *dev,
		unsigned long gpio_flags)
{
	struct kernfs_node	*value_sd;
	unsigned long		irq_flags;
	int			ret, irq, id;

	if ((desc->flags & GPIO_TRIGGER_MASK) == gpio_flags)
		return 0;

	irq = gpiod_to_irq(desc);
	if (irq < 0)
		return -EIO;

	id = desc->flags >> ID_SHIFT;
	value_sd = idr_find(&dirent_idr, id);
	if (value_sd)
		free_irq(irq, value_sd);

	desc->flags &= ~GPIO_TRIGGER_MASK;

	if (!gpio_flags) {
		gpiod_unlock_as_irq(desc);
		ret = 0;
		goto free_id;
	}

	irq_flags = IRQF_SHARED;
	if (test_bit(FLAG_TRIG_FALL, &gpio_flags))
		irq_flags |= test_bit(FLAG_ACTIVE_LOW, &desc->flags) ?
			IRQF_TRIGGER_RISING : IRQF_TRIGGER_FALLING;
	if (test_bit(FLAG_TRIG_RISE, &gpio_flags))
		irq_flags |= test_bit(FLAG_ACTIVE_LOW, &desc->flags) ?
			IRQF_TRIGGER_FALLING : IRQF_TRIGGER_RISING;

	if (!value_sd) {
		value_sd = sysfs_get_dirent(dev->kobj.sd, "value");
		if (!value_sd) {
			ret = -ENODEV;
			goto err_out;
		}

		ret = idr_alloc(&dirent_idr, value_sd, 1, 0, GFP_KERNEL);
		if (ret < 0)
			goto free_sd;
		id = ret;

		desc->flags &= GPIO_FLAGS_MASK;
		desc->flags |= (unsigned long)id << ID_SHIFT;

		if (desc->flags >> ID_SHIFT != id) {
			ret = -ERANGE;
			goto free_id;
		}
	}

	ret = request_any_context_irq(irq, gpio_sysfs_irq, irq_flags,
				"gpiolib", value_sd);
	if (ret < 0)
		goto free_id;

	ret = gpiod_lock_as_irq(desc);
	if (ret < 0) {
		gpiod_warn(desc, "failed to flag the GPIO for IRQ\n");
		goto free_id;
	}

	desc->flags |= gpio_flags;
	return 0;

free_id:
	idr_remove(&dirent_idr, id);
	desc->flags &= GPIO_FLAGS_MASK;
free_sd:
	if (value_sd)
		sysfs_put(value_sd);
err_out:
	return ret;
}

static const struct {
	const char *name;
	unsigned long flags;
} trigger_types[] = {
	{ "none",    0 },
	{ "falling", BIT(FLAG_TRIG_FALL) },
	{ "rising",  BIT(FLAG_TRIG_RISE) },
	{ "both",    BIT(FLAG_TRIG_FALL) | BIT(FLAG_TRIG_RISE) },
};

static ssize_t gpio_edge_show(struct device *dev,
		struct device_attribute *attr, char *buf)
{
	const struct gpio_desc	*desc = dev_get_drvdata(dev);
	ssize_t			status;

	mutex_lock(&sysfs_lock);

	if (!test_bit(FLAG_EXPORT, &desc->flags))
		status = -EIO;
	else {
		int i;

		status = 0;
		for (i = 0; i < ARRAY_SIZE(trigger_types); i++)
			if ((desc->flags & GPIO_TRIGGER_MASK)
					== trigger_types[i].flags) {
				status = sprintf(buf, "%s\n",
						 trigger_types[i].name);
				break;
			}
	}

	mutex_unlock(&sysfs_lock);
	return status;
}

static ssize_t gpio_edge_store(struct device *dev,
		struct device_attribute *attr, const char *buf, size_t size)
{
	struct gpio_desc	*desc = dev_get_drvdata(dev);
	ssize_t			status;
	int			i;

	for (i = 0; i < ARRAY_SIZE(trigger_types); i++)
		if (sysfs_streq(trigger_types[i].name, buf))
			goto found;
	return -EINVAL;

found:
	mutex_lock(&sysfs_lock);

	if (!test_bit(FLAG_EXPORT, &desc->flags))
		status = -EIO;
	else {
		status = gpio_setup_irq(desc, dev, trigger_types[i].flags);
		if (!status)
			status = size;
	}

	mutex_unlock(&sysfs_lock);

	return status;
}

static DEVICE_ATTR(edge, 0644, gpio_edge_show, gpio_edge_store);

static int sysfs_set_active_low(struct gpio_desc *desc, struct device *dev,
				int value)
{
	int			status = 0;

	if (!!test_bit(FLAG_ACTIVE_LOW, &desc->flags) == !!value)
		return 0;

	if (value)
		set_bit(FLAG_ACTIVE_LOW, &desc->flags);
	else
		clear_bit(FLAG_ACTIVE_LOW, &desc->flags);

	/* reconfigure poll(2) support if enabled on one edge only */
	if (dev != NULL && (!!test_bit(FLAG_TRIG_RISE, &desc->flags) ^
				!!test_bit(FLAG_TRIG_FALL, &desc->flags))) {
		unsigned long trigger_flags = desc->flags & GPIO_TRIGGER_MASK;

		gpio_setup_irq(desc, dev, 0);
		status = gpio_setup_irq(desc, dev, trigger_flags);
	}

	return status;
}

static ssize_t gpio_active_low_show(struct device *dev,
		struct device_attribute *attr, char *buf)
{
	const struct gpio_desc	*desc = dev_get_drvdata(dev);
	ssize_t			status;

	mutex_lock(&sysfs_lock);

	if (!test_bit(FLAG_EXPORT, &desc->flags))
		status = -EIO;
	else
		status = sprintf(buf, "%d\n",
				!!test_bit(FLAG_ACTIVE_LOW, &desc->flags));

	mutex_unlock(&sysfs_lock);

	return status;
}

static ssize_t gpio_active_low_store(struct device *dev,
		struct device_attribute *attr, const char *buf, size_t size)
{
	struct gpio_desc	*desc = dev_get_drvdata(dev);
	ssize_t			status;

	mutex_lock(&sysfs_lock);

	if (!test_bit(FLAG_EXPORT, &desc->flags)) {
		status = -EIO;
	} else {
		long		value;

		status = kstrtol(buf, 0, &value);
		if (status == 0)
			status = sysfs_set_active_low(desc, dev, value != 0);
	}

	mutex_unlock(&sysfs_lock);

	return status ? : size;
}

static const DEVICE_ATTR(active_low, 0644,
		gpio_active_low_show, gpio_active_low_store);

static const struct attribute *gpio_attrs[] = {
	&dev_attr_value.attr,
	&dev_attr_active_low.attr,
	NULL,
};

static const struct attribute_group gpio_attr_group = {
	.attrs = (struct attribute **) gpio_attrs,
};

/*
 * /sys/class/gpio/gpiochipN/
 *   /base ... matching gpio_chip.base (N)
 *   /label ... matching gpio_chip.label
 *   /ngpio ... matching gpio_chip.ngpio
 */

static ssize_t chip_base_show(struct device *dev,
			       struct device_attribute *attr, char *buf)
{
	const struct gpio_chip	*chip = dev_get_drvdata(dev);

	return sprintf(buf, "%d\n", chip->base);
}
static DEVICE_ATTR(base, 0444, chip_base_show, NULL);

static ssize_t chip_label_show(struct device *dev,
			       struct device_attribute *attr, char *buf)
{
	const struct gpio_chip	*chip = dev_get_drvdata(dev);

	return sprintf(buf, "%s\n", chip->label ? : "");
}
static DEVICE_ATTR(label, 0444, chip_label_show, NULL);

static ssize_t chip_ngpio_show(struct device *dev,
			       struct device_attribute *attr, char *buf)
{
	const struct gpio_chip	*chip = dev_get_drvdata(dev);

	return sprintf(buf, "%u\n", chip->ngpio);
}
static DEVICE_ATTR(ngpio, 0444, chip_ngpio_show, NULL);

static const struct attribute *gpiochip_attrs[] = {
	&dev_attr_base.attr,
	&dev_attr_label.attr,
	&dev_attr_ngpio.attr,
	NULL,
};

static const struct attribute_group gpiochip_attr_group = {
	.attrs = (struct attribute **) gpiochip_attrs,
};

/*
 * /sys/class/gpio/export ... write-only
 *	integer N ... number of GPIO to export (full access)
 * /sys/class/gpio/unexport ... write-only
 *	integer N ... number of GPIO to unexport
 */
static ssize_t export_store(struct class *class,
				struct class_attribute *attr,
				const char *buf, size_t len)
{
	long			gpio;
	struct gpio_desc	*desc;
	int			status;

	status = kstrtol(buf, 0, &gpio);
	if (status < 0)
		goto done;

	desc = gpio_to_desc(gpio);
	/* reject invalid GPIOs */
	if (!desc) {
		pr_warn("%s: invalid GPIO %ld\n", __func__, gpio);
		return -EINVAL;
	}

	/* No extra locking here; FLAG_SYSFS just signifies that the
	 * request and export were done by on behalf of userspace, so
	 * they may be undone on its behalf too.
	 */

	status = gpiod_request(desc, "sysfs");
	if (status < 0) {
		if (status == -EPROBE_DEFER)
			status = -ENODEV;
		goto done;
	}
	status = gpiod_export(desc, true);
	if (status < 0)
		gpiod_free(desc);
	else
		set_bit(FLAG_SYSFS, &desc->flags);

done:
	if (status)
		pr_debug("%s: status %d\n", __func__, status);
	return status ? : len;
}

static ssize_t unexport_store(struct class *class,
				struct class_attribute *attr,
				const char *buf, size_t len)
{
	long			gpio;
	struct gpio_desc	*desc;
	int			status;

	status = kstrtol(buf, 0, &gpio);
	if (status < 0)
		goto done;

	desc = gpio_to_desc(gpio);
	/* reject bogus commands (gpio_unexport ignores them) */
	if (!desc) {
		pr_warn("%s: invalid GPIO %ld\n", __func__, gpio);
		return -EINVAL;
	}

	status = -EINVAL;

	/* No extra locking here; FLAG_SYSFS just signifies that the
	 * request and export were done by on behalf of userspace, so
	 * they may be undone on its behalf too.
	 */
	if (test_and_clear_bit(FLAG_SYSFS, &desc->flags)) {
		status = 0;
		gpiod_free(desc);
	}
done:
	if (status)
		pr_debug("%s: status %d\n", __func__, status);
	return status ? : len;
}

static struct class_attribute gpio_class_attrs[] = {
	__ATTR(export, 0200, NULL, export_store),
	__ATTR(unexport, 0200, NULL, unexport_store),
	__ATTR_NULL,
};

static struct class gpio_class = {
	.name =		"gpio",
	.owner =	THIS_MODULE,

	.class_attrs =	gpio_class_attrs,
};


/**
 * gpiod_export - export a GPIO through sysfs
 * @gpio: gpio to make available, already requested
 * @direction_may_change: true if userspace may change gpio direction
 * Context: arch_initcall or later
 *
 * When drivers want to make a GPIO accessible to userspace after they
 * have requested it -- perhaps while debugging, or as part of their
 * public interface -- they may use this routine.  If the GPIO can
 * change direction (some can't) and the caller allows it, userspace
 * will see "direction" sysfs attribute which may be used to change
 * the gpio's direction.  A "value" attribute will always be provided.
 *
 * Returns zero on success, else an error.
 */
int gpiod_export(struct gpio_desc *desc, bool direction_may_change)
{
	unsigned long		flags;
	int			status;
	const char		*ioname = NULL;
	struct device		*dev;
	int			offset;

	/* can't export until sysfs is available ... */
	if (!gpio_class.p) {
		pr_debug("%s: called too early!\n", __func__);
		return -ENOENT;
	}

	if (!desc) {
		pr_debug("%s: invalid gpio descriptor\n", __func__);
		return -EINVAL;
	}

	mutex_lock(&sysfs_lock);

	spin_lock_irqsave(&gpio_lock, flags);
	if (!test_bit(FLAG_REQUESTED, &desc->flags) ||
	     test_bit(FLAG_EXPORT, &desc->flags)) {
		spin_unlock_irqrestore(&gpio_lock, flags);
		gpiod_dbg(desc, "%s: unavailable (requested=%d, exported=%d)\n",
				__func__,
				test_bit(FLAG_REQUESTED, &desc->flags),
				test_bit(FLAG_EXPORT, &desc->flags));
		status = -EPERM;
		goto fail_unlock;
	}

	if (!desc->chip->direction_input || !desc->chip->direction_output)
		direction_may_change = false;
	spin_unlock_irqrestore(&gpio_lock, flags);

	offset = gpio_chip_hwgpio(desc);
	if (desc->chip->names && desc->chip->names[offset])
		ioname = desc->chip->names[offset];

	dev = device_create(&gpio_class, desc->chip->dev, MKDEV(0, 0),
			    desc, ioname ? ioname : "gpio%u",
			    desc_to_gpio(desc));
	if (IS_ERR(dev)) {
		status = PTR_ERR(dev);
		goto fail_unlock;
	}

	status = sysfs_create_group(&dev->kobj, &gpio_attr_group);
	if (status)
		goto fail_unregister_device;

	if (direction_may_change) {
		status = device_create_file(dev, &dev_attr_direction);
		if (status)
			goto fail_unregister_device;
	}

	if (gpiod_to_irq(desc) >= 0 && (direction_may_change ||
				       !test_bit(FLAG_IS_OUT, &desc->flags))) {
		status = device_create_file(dev, &dev_attr_edge);
		if (status)
			goto fail_unregister_device;
	}

	set_bit(FLAG_EXPORT, &desc->flags);
	mutex_unlock(&sysfs_lock);
	return 0;

fail_unregister_device:
	device_unregister(dev);
fail_unlock:
	mutex_unlock(&sysfs_lock);
	gpiod_dbg(desc, "%s: status %d\n", __func__, status);
	return status;
}
EXPORT_SYMBOL_GPL(gpiod_export);

static int match_export(struct device *dev, const void *data)
{
	return dev_get_drvdata(dev) == data;
}

/**
 * gpiod_export_link - create a sysfs link to an exported GPIO node
 * @dev: device under which to create symlink
 * @name: name of the symlink
 * @gpio: gpio to create symlink to, already exported
 *
 * Set up a symlink from /sys/.../dev/name to /sys/class/gpio/gpioN
 * node. Caller is responsible for unlinking.
 *
 * Returns zero on success, else an error.
 */
int gpiod_export_link(struct device *dev, const char *name,
		      struct gpio_desc *desc)
{
	int			status = -EINVAL;

	if (!desc) {
		pr_warn("%s: invalid GPIO\n", __func__);
		return -EINVAL;
	}

	mutex_lock(&sysfs_lock);

	if (test_bit(FLAG_EXPORT, &desc->flags)) {
		struct device *tdev;

		tdev = class_find_device(&gpio_class, NULL, desc, match_export);
		if (tdev != NULL) {
			status = sysfs_create_link(&dev->kobj, &tdev->kobj,
						name);
		} else {
			status = -ENODEV;
		}
	}

	mutex_unlock(&sysfs_lock);

	if (status)
		gpiod_dbg(desc, "%s: status %d\n", __func__, status);

	return status;
}
EXPORT_SYMBOL_GPL(gpiod_export_link);

/**
 * gpiod_sysfs_set_active_low - set the polarity of gpio sysfs value
 * @gpio: gpio to change
 * @value: non-zero to use active low, i.e. inverted values
 *
 * Set the polarity of /sys/class/gpio/gpioN/value sysfs attribute.
 * The GPIO does not have to be exported yet.  If poll(2) support has
 * been enabled for either rising or falling edge, it will be
 * reconfigured to follow the new polarity.
 *
 * Returns zero on success, else an error.
 */
int gpiod_sysfs_set_active_low(struct gpio_desc *desc, int value)
{
	struct device		*dev = NULL;
	int			status = -EINVAL;

	if (!desc) {
		pr_warn("%s: invalid GPIO\n", __func__);
		return -EINVAL;
	}

	mutex_lock(&sysfs_lock);

	if (test_bit(FLAG_EXPORT, &desc->flags)) {
		dev = class_find_device(&gpio_class, NULL, desc, match_export);
		if (dev == NULL) {
			status = -ENODEV;
			goto unlock;
		}
	}

	status = sysfs_set_active_low(desc, dev, value);

unlock:
	mutex_unlock(&sysfs_lock);

	if (status)
		gpiod_dbg(desc, "%s: status %d\n", __func__, status);

	return status;
}
EXPORT_SYMBOL_GPL(gpiod_sysfs_set_active_low);

/**
 * gpiod_unexport - reverse effect of gpio_export()
 * @gpio: gpio to make unavailable
 *
 * This is implicit on gpio_free().
 */
void gpiod_unexport(struct gpio_desc *desc)
{
	int			status = 0;
	struct device		*dev = NULL;

	if (!desc) {
		pr_warn("%s: invalid GPIO\n", __func__);
		return;
	}

	mutex_lock(&sysfs_lock);

	if (test_bit(FLAG_EXPORT, &desc->flags)) {

		dev = class_find_device(&gpio_class, NULL, desc, match_export);
		if (dev) {
			gpio_setup_irq(desc, dev, 0);
			clear_bit(FLAG_EXPORT, &desc->flags);
		} else
			status = -ENODEV;
	}

	mutex_unlock(&sysfs_lock);

	if (dev) {
		device_unregister(dev);
		put_device(dev);
	}

	if (status)
		gpiod_dbg(desc, "%s: status %d\n", __func__, status);
}
EXPORT_SYMBOL_GPL(gpiod_unexport);

static int gpiochip_export(struct gpio_chip *chip)
{
	int		status;
	struct device	*dev;

	/* Many systems register gpio chips for SOC support very early,
	 * before driver model support is available.  In those cases we
	 * export this later, in gpiolib_sysfs_init() ... here we just
	 * verify that _some_ field of gpio_class got initialized.
	 */
	if (!gpio_class.p)
		return 0;

	/* use chip->base for the ID; it's already known to be unique */
	mutex_lock(&sysfs_lock);
	dev = device_create(&gpio_class, chip->dev, MKDEV(0, 0), chip,
				"gpiochip%d", chip->base);
	if (!IS_ERR(dev)) {
		status = sysfs_create_group(&dev->kobj,
				&gpiochip_attr_group);
	} else
		status = PTR_ERR(dev);
	chip->exported = (status == 0);
	mutex_unlock(&sysfs_lock);

	if (status) {
		unsigned long	flags;
		unsigned	gpio;

		spin_lock_irqsave(&gpio_lock, flags);
		gpio = 0;
		while (gpio < chip->ngpio)
			chip->desc[gpio++].chip = NULL;
		spin_unlock_irqrestore(&gpio_lock, flags);

		chip_dbg(chip, "%s: status %d\n", __func__, status);
	}

	return status;
}

static void gpiochip_unexport(struct gpio_chip *chip)
{
	int			status;
	struct device		*dev;

	mutex_lock(&sysfs_lock);
	dev = class_find_device(&gpio_class, NULL, chip, match_export);
	if (dev) {
		put_device(dev);
		device_unregister(dev);
		chip->exported = false;
		status = 0;
	} else
		status = -ENODEV;
	mutex_unlock(&sysfs_lock);

	if (status)
		chip_dbg(chip, "%s: status %d\n", __func__, status);
}

static int __init gpiolib_sysfs_init(void)
{
	int		status;
	unsigned long	flags;
	struct gpio_chip *chip;

	status = class_register(&gpio_class);
	if (status < 0)
		return status;

	/* Scan and register the gpio_chips which registered very
	 * early (e.g. before the class_register above was called).
	 *
	 * We run before arch_initcall() so chip->dev nodes can have
	 * registered, and so arch_initcall() can always gpio_export().
	 */
	spin_lock_irqsave(&gpio_lock, flags);
	list_for_each_entry(chip, &gpio_chips, list) {
		if (!chip || chip->exported)
			continue;

		spin_unlock_irqrestore(&gpio_lock, flags);
		status = gpiochip_export(chip);
		spin_lock_irqsave(&gpio_lock, flags);
	}
	spin_unlock_irqrestore(&gpio_lock, flags);


	return status;
}
postcore_initcall(gpiolib_sysfs_init);

#else
static inline int gpiochip_export(struct gpio_chip *chip)
{
	return 0;
}

static inline void gpiochip_unexport(struct gpio_chip *chip)
{
}

#endif /* CONFIG_GPIO_SYSFS */

/*
 * Add a new chip to the global chips list, keeping the list of chips sorted
 * by base order.
 *
 * Return -EBUSY if the new chip overlaps with some other chip's integer
 * space.
 */
static int gpiochip_add_to_list(struct gpio_chip *chip)
{
	struct list_head *pos = &gpio_chips;
	struct gpio_chip *_chip;
	int err = 0;

	/* find where to insert our chip */
	list_for_each(pos, &gpio_chips) {
		_chip = list_entry(pos, struct gpio_chip, list);
		/* shall we insert before _chip? */
		if (_chip->base >= chip->base + chip->ngpio)
			break;
	}

	/* are we stepping on the chip right before? */
	if (pos != &gpio_chips && pos->prev != &gpio_chips) {
		_chip = list_entry(pos->prev, struct gpio_chip, list);
		if (_chip->base + _chip->ngpio > chip->base) {
			dev_err(chip->dev,
			       "GPIO integer space overlap, cannot add chip\n");
			err = -EBUSY;
		}
	}

	if (!err)
		list_add_tail(&chip->list, pos);

	return err;
}

/**
 * gpiochip_add() - register a gpio_chip
 * @chip: the chip to register, with chip->base initialized
 * Context: potentially before irqs or kmalloc will work
 *
 * Returns a negative errno if the chip can't be registered, such as
 * because the chip->base is invalid or already associated with a
 * different chip.  Otherwise it returns zero as a success code.
 *
 * When gpiochip_add() is called very early during boot, so that GPIOs
 * can be freely used, the chip->dev device must be registered before
 * the gpio framework's arch_initcall().  Otherwise sysfs initialization
 * for GPIOs will fail rudely.
 *
 * If chip->base is negative, this requests dynamic assignment of
 * a range of valid GPIOs.
 */
int gpiochip_add(struct gpio_chip *chip)
{
	unsigned long	flags;
	int		status = 0;
	unsigned	id;
	int		base = chip->base;

	if ((!gpio_is_valid(base) || !gpio_is_valid(base + chip->ngpio - 1))
			&& base >= 0) {
		status = -EINVAL;
		goto fail;
	}

	spin_lock_irqsave(&gpio_lock, flags);

	if (base < 0) {
		base = gpiochip_find_base(chip->ngpio);
		if (base < 0) {
			status = base;
			goto unlock;
		}
		chip->base = base;
	}

	status = gpiochip_add_to_list(chip);

	if (status == 0) {
		chip->desc = &gpio_desc[chip->base];

		for (id = 0; id < chip->ngpio; id++) {
			struct gpio_desc *desc = &chip->desc[id];
			desc->chip = chip;

			/* REVISIT:  most hardware initializes GPIOs as
			 * inputs (often with pullups enabled) so power
			 * usage is minimized.  Linux code should set the
			 * gpio direction first thing; but until it does,
			 * and in case chip->get_direction is not set,
			 * we may expose the wrong direction in sysfs.
			 */
			desc->flags = !chip->direction_input
				? (1 << FLAG_IS_OUT)
				: 0;
		}
	}

	spin_unlock_irqrestore(&gpio_lock, flags);

#ifdef CONFIG_PINCTRL
	INIT_LIST_HEAD(&chip->pin_ranges);
#endif

	of_gpiochip_add(chip);
	acpi_gpiochip_add(chip);

	if (status)
		goto fail;

	status = gpiochip_export(chip);
	if (status)
		goto fail;

	pr_debug("%s: registered GPIOs %d to %d on device: %s\n", __func__,
		chip->base, chip->base + chip->ngpio - 1,
		chip->label ? : "generic");

	return 0;

unlock:
	spin_unlock_irqrestore(&gpio_lock, flags);
fail:
	/* failures here can mean systems won't boot... */
	pr_err("%s: GPIOs %d..%d (%s) failed to register\n", __func__,
		chip->base, chip->base + chip->ngpio - 1,
		chip->label ? : "generic");
	return status;
}
EXPORT_SYMBOL_GPL(gpiochip_add);

/* Forward-declaration */
static void gpiochip_irqchip_remove(struct gpio_chip *gpiochip);

/**
 * gpiochip_remove() - unregister a gpio_chip
 * @chip: the chip to unregister
 *
 * A gpio_chip with any GPIOs still requested may not be removed.
 */
int gpiochip_remove(struct gpio_chip *chip)
{
	unsigned long	flags;
	int		status = 0;
	unsigned	id;

	acpi_gpiochip_remove(chip);

	spin_lock_irqsave(&gpio_lock, flags);

	gpiochip_irqchip_remove(chip);
	gpiochip_remove_pin_ranges(chip);
	of_gpiochip_remove(chip);

	for (id = 0; id < chip->ngpio; id++) {
		if (test_bit(FLAG_REQUESTED, &chip->desc[id].flags)) {
			status = -EBUSY;
			break;
		}
	}
	if (status == 0) {
		for (id = 0; id < chip->ngpio; id++)
			chip->desc[id].chip = NULL;

		list_del(&chip->list);
	}

	spin_unlock_irqrestore(&gpio_lock, flags);

	if (status == 0)
		gpiochip_unexport(chip);

	return status;
}
EXPORT_SYMBOL_GPL(gpiochip_remove);

/**
 * gpiochip_find() - iterator for locating a specific gpio_chip
 * @data: data to pass to match function
 * @callback: Callback function to check gpio_chip
 *
 * Similar to bus_find_device.  It returns a reference to a gpio_chip as
 * determined by a user supplied @match callback.  The callback should return
 * 0 if the device doesn't match and non-zero if it does.  If the callback is
 * non-zero, this function will return to the caller and not iterate over any
 * more gpio_chips.
 */
struct gpio_chip *gpiochip_find(void *data,
				int (*match)(struct gpio_chip *chip,
					     void *data))
{
	struct gpio_chip *chip;
	unsigned long flags;

	spin_lock_irqsave(&gpio_lock, flags);
	list_for_each_entry(chip, &gpio_chips, list)
		if (match(chip, data))
			break;

	/* No match? */
	if (&chip->list == &gpio_chips)
		chip = NULL;
	spin_unlock_irqrestore(&gpio_lock, flags);

	return chip;
}
EXPORT_SYMBOL_GPL(gpiochip_find);

static int gpiochip_match_name(struct gpio_chip *chip, void *data)
{
	const char *name = data;

	return !strcmp(chip->label, name);
}

static struct gpio_chip *find_chip_by_name(const char *name)
{
	return gpiochip_find((void *)name, gpiochip_match_name);
}

#ifdef CONFIG_GPIOLIB_IRQCHIP

/*
 * The following is irqchip helper code for gpiochips.
 */

/**
 * gpiochip_add_chained_irqchip() - adds a chained irqchip to a gpiochip
 * @gpiochip: the gpiochip to add the irqchip to
 * @irqchip: the irqchip to add to the gpiochip
 * @parent_irq: the irq number corresponding to the parent IRQ for this
 * chained irqchip
 * @parent_handler: the parent interrupt handler for the accumulated IRQ
 * coming out of the gpiochip
 */
void gpiochip_set_chained_irqchip(struct gpio_chip *gpiochip,
				  struct irq_chip *irqchip,
				  int parent_irq,
				  irq_flow_handler_t parent_handler)
{
	irq_set_chained_handler(parent_irq, parent_handler);
	/*
	 * The parent irqchip is already using the chip_data for this
	 * irqchip, so our callbacks simply use the handler_data.
	 */
	irq_set_handler_data(parent_irq, gpiochip);
}
EXPORT_SYMBOL_GPL(gpiochip_set_chained_irqchip);

/**
 * gpiochip_irq_map() - maps an IRQ into a GPIO irqchip
 * @d: the irqdomain used by this irqchip
 * @irq: the global irq number used by this GPIO irqchip irq
 * @hwirq: the local IRQ/GPIO line offset on this gpiochip
 *
 * This function will set up the mapping for a certain IRQ line on a
 * gpiochip by assigning the gpiochip as chip data, and using the irqchip
 * stored inside the gpiochip.
 */
static int gpiochip_irq_map(struct irq_domain *d, unsigned int irq,
			    irq_hw_number_t hwirq)
{
	struct gpio_chip *chip = d->host_data;

	irq_set_chip_data(irq, chip);
	irq_set_chip_and_handler(irq, chip->irqchip, chip->irq_handler);
#ifdef CONFIG_ARM
	set_irq_flags(irq, IRQF_VALID);
#else
	irq_set_noprobe(irq);
#endif
	irq_set_irq_type(irq, chip->irq_default_type);

	return 0;
}

static void gpiochip_irq_unmap(struct irq_domain *d, unsigned int irq)
{
#ifdef CONFIG_ARM
	set_irq_flags(irq, 0);
#endif
	irq_set_chip_and_handler(irq, NULL, NULL);
	irq_set_chip_data(irq, NULL);
}

static const struct irq_domain_ops gpiochip_domain_ops = {
	.map	= gpiochip_irq_map,
	.unmap	= gpiochip_irq_unmap,
	/* Virtually all GPIO irqchips are twocell:ed */
	.xlate	= irq_domain_xlate_twocell,
};

static int gpiochip_irq_reqres(struct irq_data *d)
{
	struct gpio_chip *chip = irq_data_get_irq_chip_data(d);

	if (gpio_lock_as_irq(chip, d->hwirq)) {
		chip_err(chip,
			"unable to lock HW IRQ %lu for IRQ\n",
			d->hwirq);
		return -EINVAL;
	}
	return 0;
}

static void gpiochip_irq_relres(struct irq_data *d)
{
	struct gpio_chip *chip = irq_data_get_irq_chip_data(d);

	gpio_unlock_as_irq(chip, d->hwirq);
}

static int gpiochip_to_irq(struct gpio_chip *chip, unsigned offset)
{
	return irq_find_mapping(chip->irqdomain, offset);
}

/**
 * gpiochip_irqchip_remove() - removes an irqchip added to a gpiochip
 * @gpiochip: the gpiochip to remove the irqchip from
 *
 * This is called only from gpiochip_remove()
 */
static void gpiochip_irqchip_remove(struct gpio_chip *gpiochip)
{
	unsigned int offset;

	/* Remove all IRQ mappings and delete the domain */
	if (gpiochip->irqdomain) {
		for (offset = 0; offset < gpiochip->ngpio; offset++)
			irq_dispose_mapping(gpiochip->irq_base + offset);
		irq_domain_remove(gpiochip->irqdomain);
	}

	if (gpiochip->irqchip) {
		gpiochip->irqchip->irq_request_resources = NULL;
		gpiochip->irqchip->irq_release_resources = NULL;
		gpiochip->irqchip = NULL;
	}
}

/**
 * gpiochip_irqchip_add() - adds an irqchip to a gpiochip
 * @gpiochip: the gpiochip to add the irqchip to
 * @irqchip: the irqchip to add to the gpiochip
 * @first_irq: if not dynamically assigned, the base (first) IRQ to
 * allocate gpiochip irqs from
 * @handler: the irq handler to use (often a predefined irq core function)
 * @type: the default type for IRQs on this irqchip
 *
 * This function closely associates a certain irqchip with a certain
 * gpiochip, providing an irq domain to translate the local IRQs to
 * global irqs in the gpiolib core, and making sure that the gpiochip
 * is passed as chip data to all related functions. Driver callbacks
 * need to use container_of() to get their local state containers back
 * from the gpiochip passed as chip data. An irqdomain will be stored
 * in the gpiochip that shall be used by the driver to handle IRQ number
 * translation. The gpiochip will need to be initialized and registered
 * before calling this function.
 *
 * This function will handle two cell:ed simple IRQs and assumes all
 * the pins on the gpiochip can generate a unique IRQ. Everything else
 * need to be open coded.
 */
int gpiochip_irqchip_add(struct gpio_chip *gpiochip,
			 struct irq_chip *irqchip,
			 unsigned int first_irq,
			 irq_flow_handler_t handler,
			 unsigned int type)
{
	struct device_node *of_node;
	unsigned int offset;
	unsigned irq_base = 0;

	if (!gpiochip || !irqchip)
		return -EINVAL;

	if (!gpiochip->dev) {
		pr_err("missing gpiochip .dev parent pointer\n");
		return -EINVAL;
	}
	of_node = gpiochip->dev->of_node;
#ifdef CONFIG_OF_GPIO
	/*
	 * If the gpiochip has an assigned OF node this takes precendence
	 * FIXME: get rid of this and use gpiochip->dev->of_node everywhere
	 */
	if (gpiochip->of_node)
		of_node = gpiochip->of_node;
#endif
	gpiochip->irqchip = irqchip;
	gpiochip->irq_handler = handler;
	gpiochip->irq_default_type = type;
	gpiochip->to_irq = gpiochip_to_irq;
	gpiochip->irqdomain = irq_domain_add_simple(of_node,
					gpiochip->ngpio, first_irq,
					&gpiochip_domain_ops, gpiochip);
	if (!gpiochip->irqdomain) {
		gpiochip->irqchip = NULL;
		return -EINVAL;
	}
	irqchip->irq_request_resources = gpiochip_irq_reqres;
	irqchip->irq_release_resources = gpiochip_irq_relres;

	/*
	 * Prepare the mapping since the irqchip shall be orthogonal to
	 * any gpiochip calls. If the first_irq was zero, this is
	 * necessary to allocate descriptors for all IRQs.
	 */
	for (offset = 0; offset < gpiochip->ngpio; offset++) {
		irq_base = irq_create_mapping(gpiochip->irqdomain, offset);
		if (offset == 0)
			/*
			 * Store the base into the gpiochip to be used when
			 * unmapping the irqs.
			 */
			gpiochip->irq_base = irq_base;
	}

	return 0;
}
EXPORT_SYMBOL_GPL(gpiochip_irqchip_add);

#else /* CONFIG_GPIOLIB_IRQCHIP */

static void gpiochip_irqchip_remove(struct gpio_chip *gpiochip) {}

#endif /* CONFIG_GPIOLIB_IRQCHIP */

#ifdef CONFIG_PINCTRL

/**
 * gpiochip_add_pingroup_range() - add a range for GPIO <-> pin mapping
 * @chip: the gpiochip to add the range for
 * @pinctrl: the dev_name() of the pin controller to map to
 * @gpio_offset: the start offset in the current gpio_chip number space
 * @pin_group: name of the pin group inside the pin controller
 */
int gpiochip_add_pingroup_range(struct gpio_chip *chip,
			struct pinctrl_dev *pctldev,
			unsigned int gpio_offset, const char *pin_group)
{
	struct gpio_pin_range *pin_range;
	int ret;

	pin_range = kzalloc(sizeof(*pin_range), GFP_KERNEL);
	if (!pin_range) {
		chip_err(chip, "failed to allocate pin ranges\n");
		return -ENOMEM;
	}

	/* Use local offset as range ID */
	pin_range->range.id = gpio_offset;
	pin_range->range.gc = chip;
	pin_range->range.name = chip->label;
	pin_range->range.base = chip->base + gpio_offset;
	pin_range->pctldev = pctldev;

	ret = pinctrl_get_group_pins(pctldev, pin_group,
					&pin_range->range.pins,
					&pin_range->range.npins);
	if (ret < 0) {
		kfree(pin_range);
		return ret;
	}

	pinctrl_add_gpio_range(pctldev, &pin_range->range);

	chip_dbg(chip, "created GPIO range %d->%d ==> %s PINGRP %s\n",
		 gpio_offset, gpio_offset + pin_range->range.npins - 1,
		 pinctrl_dev_get_devname(pctldev), pin_group);

	list_add_tail(&pin_range->node, &chip->pin_ranges);

	return 0;
}
EXPORT_SYMBOL_GPL(gpiochip_add_pingroup_range);

/**
 * gpiochip_add_pin_range() - add a range for GPIO <-> pin mapping
 * @chip: the gpiochip to add the range for
 * @pinctrl_name: the dev_name() of the pin controller to map to
 * @gpio_offset: the start offset in the current gpio_chip number space
 * @pin_offset: the start offset in the pin controller number space
 * @npins: the number of pins from the offset of each pin space (GPIO and
 *	pin controller) to accumulate in this range
 */
int gpiochip_add_pin_range(struct gpio_chip *chip, const char *pinctl_name,
			   unsigned int gpio_offset, unsigned int pin_offset,
			   unsigned int npins)
{
	struct gpio_pin_range *pin_range;
	int ret;

	pin_range = kzalloc(sizeof(*pin_range), GFP_KERNEL);
	if (!pin_range) {
		chip_err(chip, "failed to allocate pin ranges\n");
		return -ENOMEM;
	}

	/* Use local offset as range ID */
	pin_range->range.id = gpio_offset;
	pin_range->range.gc = chip;
	pin_range->range.name = chip->label;
	pin_range->range.base = chip->base + gpio_offset;
	pin_range->range.pin_base = pin_offset;
	pin_range->range.npins = npins;
	pin_range->pctldev = pinctrl_find_and_add_gpio_range(pinctl_name,
			&pin_range->range);
	if (IS_ERR(pin_range->pctldev)) {
		ret = PTR_ERR(pin_range->pctldev);
		chip_err(chip, "could not create pin range\n");
		kfree(pin_range);
		return ret;
	}
	chip_dbg(chip, "created GPIO range %d->%d ==> %s PIN %d->%d\n",
		 gpio_offset, gpio_offset + npins - 1,
		 pinctl_name,
		 pin_offset, pin_offset + npins - 1);

	list_add_tail(&pin_range->node, &chip->pin_ranges);

	return 0;
}
EXPORT_SYMBOL_GPL(gpiochip_add_pin_range);

/**
 * gpiochip_remove_pin_ranges() - remove all the GPIO <-> pin mappings
 * @chip: the chip to remove all the mappings for
 */
void gpiochip_remove_pin_ranges(struct gpio_chip *chip)
{
	struct gpio_pin_range *pin_range, *tmp;

	list_for_each_entry_safe(pin_range, tmp, &chip->pin_ranges, node) {
		list_del(&pin_range->node);
		pinctrl_remove_gpio_range(pin_range->pctldev,
				&pin_range->range);
		kfree(pin_range);
	}
}
EXPORT_SYMBOL_GPL(gpiochip_remove_pin_ranges);

#endif /* CONFIG_PINCTRL */

/* These "optional" allocation calls help prevent drivers from stomping
 * on each other, and help provide better diagnostics in debugfs.
 * They're called even less than the "set direction" calls.
 */
static int __gpiod_request(struct gpio_desc *desc, const char *label)
{
	struct gpio_chip	*chip = desc->chip;
	int			status;
	unsigned long		flags;

	spin_lock_irqsave(&gpio_lock, flags);

	/* NOTE:  gpio_request() can be called in early boot,
	 * before IRQs are enabled, for non-sleeping (SOC) GPIOs.
	 */

	if (test_and_set_bit(FLAG_REQUESTED, &desc->flags) == 0) {
		desc_set_label(desc, label ? : "?");
		status = 0;
	} else {
		status = -EBUSY;
		goto done;
	}

	if (chip->request) {
		/* chip->request may sleep */
		spin_unlock_irqrestore(&gpio_lock, flags);
		status = chip->request(chip, gpio_chip_hwgpio(desc));
		spin_lock_irqsave(&gpio_lock, flags);

		if (status < 0) {
			desc_set_label(desc, NULL);
			clear_bit(FLAG_REQUESTED, &desc->flags);
			goto done;
		}
	}
	if (chip->get_direction) {
		/* chip->get_direction may sleep */
		spin_unlock_irqrestore(&gpio_lock, flags);
		gpiod_get_direction(desc);
		spin_lock_irqsave(&gpio_lock, flags);
	}
done:
	spin_unlock_irqrestore(&gpio_lock, flags);
	return status;
}

static int gpiod_request(struct gpio_desc *desc, const char *label)
{
	int status = -EPROBE_DEFER;
	struct gpio_chip *chip;

	if (!desc) {
		pr_warn("%s: invalid GPIO\n", __func__);
		return -EINVAL;
	}

	chip = desc->chip;
	if (!chip)
		goto done;

	if (try_module_get(chip->owner)) {
		status = __gpiod_request(desc, label);
		if (status < 0)
			module_put(chip->owner);
	}

done:
	if (status)
		gpiod_dbg(desc, "%s: status %d\n", __func__, status);

	return status;
}

int gpio_request(unsigned gpio, const char *label)
{
	return gpiod_request(gpio_to_desc(gpio), label);
}
EXPORT_SYMBOL_GPL(gpio_request);

static bool __gpiod_free(struct gpio_desc *desc)
{
	bool			ret = false;
	unsigned long		flags;
	struct gpio_chip	*chip;

	might_sleep();

	gpiod_unexport(desc);

	spin_lock_irqsave(&gpio_lock, flags);

	chip = desc->chip;
	if (chip && test_bit(FLAG_REQUESTED, &desc->flags)) {
		if (chip->free) {
			spin_unlock_irqrestore(&gpio_lock, flags);
			might_sleep_if(chip->can_sleep);
			chip->free(chip, gpio_chip_hwgpio(desc));
			spin_lock_irqsave(&gpio_lock, flags);
		}
		desc_set_label(desc, NULL);
		clear_bit(FLAG_ACTIVE_LOW, &desc->flags);
		clear_bit(FLAG_REQUESTED, &desc->flags);
		clear_bit(FLAG_OPEN_DRAIN, &desc->flags);
		clear_bit(FLAG_OPEN_SOURCE, &desc->flags);
		ret = true;
	}

	spin_unlock_irqrestore(&gpio_lock, flags);
	return ret;
}

static void gpiod_free(struct gpio_desc *desc)
{
	if (desc && __gpiod_free(desc))
		module_put(desc->chip->owner);
	else
		WARN_ON(extra_checks);
}

void gpio_free(unsigned gpio)
{
	gpiod_free(gpio_to_desc(gpio));
}
EXPORT_SYMBOL_GPL(gpio_free);

/**
 * gpio_request_one - request a single GPIO with initial configuration
 * @gpio:	the GPIO number
 * @flags:	GPIO configuration as specified by GPIOF_*
 * @label:	a literal description string of this GPIO
 */
int gpio_request_one(unsigned gpio, unsigned long flags, const char *label)
{
	struct gpio_desc *desc;
	int err;

	desc = gpio_to_desc(gpio);

	err = gpiod_request(desc, label);
	if (err)
		return err;

	if (flags & GPIOF_OPEN_DRAIN)
		set_bit(FLAG_OPEN_DRAIN, &desc->flags);

	if (flags & GPIOF_OPEN_SOURCE)
		set_bit(FLAG_OPEN_SOURCE, &desc->flags);

	if (flags & GPIOF_DIR_IN)
		err = gpiod_direction_input(desc);
	else
		err = gpiod_direction_output_raw(desc,
				(flags & GPIOF_INIT_HIGH) ? 1 : 0);

	if (err)
		goto free_gpio;

	if (flags & GPIOF_EXPORT) {
		err = gpiod_export(desc, flags & GPIOF_EXPORT_CHANGEABLE);
		if (err)
			goto free_gpio;
	}

	return 0;

 free_gpio:
	gpiod_free(desc);
	return err;
}
EXPORT_SYMBOL_GPL(gpio_request_one);

/**
 * gpio_request_array - request multiple GPIOs in a single call
 * @array:	array of the 'struct gpio'
 * @num:	how many GPIOs in the array
 */
int gpio_request_array(const struct gpio *array, size_t num)
{
	int i, err;

	for (i = 0; i < num; i++, array++) {
		err = gpio_request_one(array->gpio, array->flags, array->label);
		if (err)
			goto err_free;
	}
	return 0;

err_free:
	while (i--)
		gpio_free((--array)->gpio);
	return err;
}
EXPORT_SYMBOL_GPL(gpio_request_array);

/**
 * gpio_free_array - release multiple GPIOs in a single call
 * @array:	array of the 'struct gpio'
 * @num:	how many GPIOs in the array
 */
void gpio_free_array(const struct gpio *array, size_t num)
{
	while (num--)
		gpio_free((array++)->gpio);
}
EXPORT_SYMBOL_GPL(gpio_free_array);

/**
 * gpiochip_is_requested - return string iff signal was requested
 * @chip: controller managing the signal
 * @offset: of signal within controller's 0..(ngpio - 1) range
 *
 * Returns NULL if the GPIO is not currently requested, else a string.
 * If debugfs support is enabled, the string returned is the label passed
 * to gpio_request(); otherwise it is a meaningless constant.
 *
 * This function is for use by GPIO controller drivers.  The label can
 * help with diagnostics, and knowing that the signal is used as a GPIO
 * can help avoid accidentally multiplexing it to another controller.
 */
const char *gpiochip_is_requested(struct gpio_chip *chip, unsigned offset)
{
	struct gpio_desc *desc;

	if (!GPIO_OFFSET_VALID(chip, offset))
		return NULL;

	desc = &chip->desc[offset];

	if (test_bit(FLAG_REQUESTED, &desc->flags) == 0)
		return NULL;
#ifdef CONFIG_DEBUG_FS
	return desc->label;
#else
	return "?";
#endif
}
EXPORT_SYMBOL_GPL(gpiochip_is_requested);

/**
 * gpiochip_request_own_desc - Allow GPIO chip to request its own descriptor
 * @desc: GPIO descriptor to request
 * @label: label for the GPIO
 *
 * Function allows GPIO chip drivers to request and use their own GPIO
 * descriptors via gpiolib API. Difference to gpiod_request() is that this
 * function will not increase reference count of the GPIO chip module. This
 * allows the GPIO chip module to be unloaded as needed (we assume that the
 * GPIO chip driver handles freeing the GPIOs it has requested).
 */
int gpiochip_request_own_desc(struct gpio_desc *desc, const char *label)
{
	if (!desc || !desc->chip)
		return -EINVAL;

	return __gpiod_request(desc, label);
}

/**
 * gpiochip_free_own_desc - Free GPIO requested by the chip driver
 * @desc: GPIO descriptor to free
 *
 * Function frees the given GPIO requested previously with
 * gpiochip_request_own_desc().
 */
void gpiochip_free_own_desc(struct gpio_desc *desc)
{
	if (desc)
		__gpiod_free(desc);
}

/* Drivers MUST set GPIO direction before making get/set calls.  In
 * some cases this is done in early boot, before IRQs are enabled.
 *
 * As a rule these aren't called more than once (except for drivers
 * using the open-drain emulation idiom) so these are natural places
 * to accumulate extra debugging checks.  Note that we can't (yet)
 * rely on gpio_request() having been called beforehand.
 */

/**
 * gpiod_direction_input - set the GPIO direction to input
 * @desc:	GPIO to set to input
 *
 * Set the direction of the passed GPIO to input, such as gpiod_get_value() can
 * be called safely on it.
 *
 * Return 0 in case of success, else an error code.
 */
int gpiod_direction_input(struct gpio_desc *desc)
{
	unsigned long		flags;
	struct gpio_chip	*chip;
	int			status = -EINVAL;
	int			offset;

	if (!desc || !desc->chip) {
		pr_warn("%s: invalid GPIO\n", __func__);
		return -EINVAL;
	}

	chip = desc->chip;
	if (!chip->get || !chip->direction_input) {
		gpiod_warn(desc,
			"%s: missing get() or direction_input() operations\n",
			__func__);
		return -EIO;
	}

	spin_lock_irqsave(&gpio_lock, flags);

	status = gpio_ensure_requested(desc);
	if (status < 0)
		goto fail;

	/* now we know the gpio is valid and chip won't vanish */

	spin_unlock_irqrestore(&gpio_lock, flags);

	might_sleep_if(chip->can_sleep);

	offset = gpio_chip_hwgpio(desc);
	if (status) {
		status = chip->request(chip, offset);
		if (status < 0) {
			gpiod_dbg(desc, "%s: chip request fail, %d\n",
					__func__, status);
			/* and it's not available to anyone else ...
			 * gpio_request() is the fully clean solution.
			 */
			goto lose;
		}
	}

	status = chip->direction_input(chip, offset);
	if (status == 0)
		clear_bit(FLAG_IS_OUT, &desc->flags);

	trace_gpio_direction(desc_to_gpio(desc), 1, status);
lose:
	return status;
fail:
	spin_unlock_irqrestore(&gpio_lock, flags);
	if (status)
		gpiod_dbg(desc, "%s: status %d\n", __func__, status);
	return status;
}
EXPORT_SYMBOL_GPL(gpiod_direction_input);

static int _gpiod_direction_output_raw(struct gpio_desc *desc, int value)
{
	unsigned long		flags;
	struct gpio_chip	*chip;
	int			status = -EINVAL;
	int offset;

	/* GPIOs used for IRQs shall not be set as output */
	if (test_bit(FLAG_USED_AS_IRQ, &desc->flags)) {
		gpiod_err(desc,
			  "%s: tried to set a GPIO tied to an IRQ as output\n",
			  __func__);
		return -EIO;
	}

	/* Open drain pin should not be driven to 1 */
	if (value && test_bit(FLAG_OPEN_DRAIN,  &desc->flags))
		return gpiod_direction_input(desc);

	/* Open source pin should not be driven to 0 */
	if (!value && test_bit(FLAG_OPEN_SOURCE,  &desc->flags))
		return gpiod_direction_input(desc);

	chip = desc->chip;
	if (!chip->set || !chip->direction_output) {
		gpiod_warn(desc,
		       "%s: missing set() or direction_output() operations\n",
		       __func__);
		return -EIO;
	}

	spin_lock_irqsave(&gpio_lock, flags);

	status = gpio_ensure_requested(desc);
	if (status < 0)
		goto fail;

	/* now we know the gpio is valid and chip won't vanish */

	spin_unlock_irqrestore(&gpio_lock, flags);

	might_sleep_if(chip->can_sleep);

	offset = gpio_chip_hwgpio(desc);
	if (status) {
		status = chip->request(chip, offset);
		if (status < 0) {
			gpiod_dbg(desc, "%s: chip request fail, %d\n",
					__func__, status);
			/* and it's not available to anyone else ...
			 * gpio_request() is the fully clean solution.
			 */
			goto lose;
		}
	}

	status = chip->direction_output(chip, offset, value);
	if (status == 0)
		set_bit(FLAG_IS_OUT, &desc->flags);
	trace_gpio_value(desc_to_gpio(desc), 0, value);
	trace_gpio_direction(desc_to_gpio(desc), 0, status);
lose:
	return status;
fail:
	spin_unlock_irqrestore(&gpio_lock, flags);
	if (status)
		gpiod_dbg(desc, "%s: gpio status %d\n", __func__, status);
	return status;
}

/**
 * gpiod_direction_output_raw - set the GPIO direction to output
 * @desc:	GPIO to set to output
 * @value:	initial output value of the GPIO
 *
 * Set the direction of the passed GPIO to output, such as gpiod_set_value() can
 * be called safely on it. The initial value of the output must be specified
 * as raw value on the physical line without regard for the ACTIVE_LOW status.
 *
 * Return 0 in case of success, else an error code.
 */
int gpiod_direction_output_raw(struct gpio_desc *desc, int value)
{
	if (!desc || !desc->chip) {
		pr_warn("%s: invalid GPIO\n", __func__);
		return -EINVAL;
	}
	return _gpiod_direction_output_raw(desc, value);
}
EXPORT_SYMBOL_GPL(gpiod_direction_output_raw);

/**
<<<<<<< HEAD
 * gpiod_direction_output - set the GPIO direction to input
=======
 * gpiod_direction_output - set the GPIO direction to output
>>>>>>> 1860e379
 * @desc:	GPIO to set to output
 * @value:	initial output value of the GPIO
 *
 * Set the direction of the passed GPIO to output, such as gpiod_set_value() can
 * be called safely on it. The initial value of the output must be specified
 * as the logical value of the GPIO, i.e. taking its ACTIVE_LOW status into
 * account.
 *
 * Return 0 in case of success, else an error code.
 */
int gpiod_direction_output(struct gpio_desc *desc, int value)
{
	if (!desc || !desc->chip) {
		pr_warn("%s: invalid GPIO\n", __func__);
		return -EINVAL;
	}
	if (test_bit(FLAG_ACTIVE_LOW, &desc->flags))
		value = !value;
	return _gpiod_direction_output_raw(desc, value);
}
EXPORT_SYMBOL_GPL(gpiod_direction_output);

/**
 * gpiod_set_debounce - sets @debounce time for a @gpio
 * @gpio: the gpio to set debounce time
 * @debounce: debounce time is microseconds
 *
 * returns -ENOTSUPP if the controller does not support setting
 * debounce.
 */
int gpiod_set_debounce(struct gpio_desc *desc, unsigned debounce)
{
	unsigned long		flags;
	struct gpio_chip	*chip;
	int			status = -EINVAL;
	int			offset;

	if (!desc || !desc->chip) {
		pr_warn("%s: invalid GPIO\n", __func__);
		return -EINVAL;
	}

	chip = desc->chip;
	if (!chip->set || !chip->set_debounce) {
		gpiod_dbg(desc,
			  "%s: missing set() or set_debounce() operations\n",
			  __func__);
		return -ENOTSUPP;
	}

	spin_lock_irqsave(&gpio_lock, flags);

	status = gpio_ensure_requested(desc);
	if (status < 0)
		goto fail;

	/* now we know the gpio is valid and chip won't vanish */

	spin_unlock_irqrestore(&gpio_lock, flags);

	might_sleep_if(chip->can_sleep);

	offset = gpio_chip_hwgpio(desc);
	return chip->set_debounce(chip, offset, debounce);

fail:
	spin_unlock_irqrestore(&gpio_lock, flags);
	if (status)
		gpiod_dbg(desc, "%s: status %d\n", __func__, status);

	return status;
}
EXPORT_SYMBOL_GPL(gpiod_set_debounce);

/**
 * gpiod_is_active_low - test whether a GPIO is active-low or not
 * @desc: the gpio descriptor to test
 *
 * Returns 1 if the GPIO is active-low, 0 otherwise.
 */
int gpiod_is_active_low(const struct gpio_desc *desc)
{
	return test_bit(FLAG_ACTIVE_LOW, &desc->flags);
}
EXPORT_SYMBOL_GPL(gpiod_is_active_low);

/* I/O calls are only valid after configuration completed; the relevant
 * "is this a valid GPIO" error checks should already have been done.
 *
 * "Get" operations are often inlinable as reading a pin value register,
 * and masking the relevant bit in that register.
 *
 * When "set" operations are inlinable, they involve writing that mask to
 * one register to set a low value, or a different register to set it high.
 * Otherwise locking is needed, so there may be little value to inlining.
 *
 *------------------------------------------------------------------------
 *
 * IMPORTANT!!!  The hot paths -- get/set value -- assume that callers
 * have requested the GPIO.  That can include implicit requesting by
 * a direction setting call.  Marking a gpio as requested locks its chip
 * in memory, guaranteeing that these table lookups need no more locking
 * and that gpiochip_remove() will fail.
 *
 * REVISIT when debugging, consider adding some instrumentation to ensure
 * that the GPIO was actually requested.
 */

static bool _gpiod_get_raw_value(const struct gpio_desc *desc)
{
	struct gpio_chip	*chip;
	bool value;
	int offset;

	chip = desc->chip;
	offset = gpio_chip_hwgpio(desc);
	value = chip->get ? chip->get(chip, offset) : false;
	trace_gpio_value(desc_to_gpio(desc), 1, value);
	return value;
}

/**
 * gpiod_get_raw_value() - return a gpio's raw value
 * @desc: gpio whose value will be returned
 *
 * Return the GPIO's raw value, i.e. the value of the physical line disregarding
 * its ACTIVE_LOW status.
 *
 * This function should be called from contexts where we cannot sleep, and will
 * complain if the GPIO chip functions potentially sleep.
 */
int gpiod_get_raw_value(const struct gpio_desc *desc)
{
	if (!desc)
		return 0;
	/* Should be using gpio_get_value_cansleep() */
	WARN_ON(desc->chip->can_sleep);
	return _gpiod_get_raw_value(desc);
}
EXPORT_SYMBOL_GPL(gpiod_get_raw_value);

/**
 * gpiod_get_value() - return a gpio's value
 * @desc: gpio whose value will be returned
 *
 * Return the GPIO's logical value, i.e. taking the ACTIVE_LOW status into
 * account.
 *
 * This function should be called from contexts where we cannot sleep, and will
 * complain if the GPIO chip functions potentially sleep.
 */
int gpiod_get_value(const struct gpio_desc *desc)
{
	int value;
	if (!desc)
		return 0;
	/* Should be using gpio_get_value_cansleep() */
	WARN_ON(desc->chip->can_sleep);

	value = _gpiod_get_raw_value(desc);
	if (test_bit(FLAG_ACTIVE_LOW, &desc->flags))
		value = !value;

	return value;
}
EXPORT_SYMBOL_GPL(gpiod_get_value);

/*
 *  _gpio_set_open_drain_value() - Set the open drain gpio's value.
 * @desc: gpio descriptor whose state need to be set.
 * @value: Non-zero for setting it HIGH otherise it will set to LOW.
 */
static void _gpio_set_open_drain_value(struct gpio_desc *desc, bool value)
{
	int err = 0;
	struct gpio_chip *chip = desc->chip;
	int offset = gpio_chip_hwgpio(desc);

	if (value) {
		err = chip->direction_input(chip, offset);
		if (!err)
			clear_bit(FLAG_IS_OUT, &desc->flags);
	} else {
		err = chip->direction_output(chip, offset, 0);
		if (!err)
			set_bit(FLAG_IS_OUT, &desc->flags);
	}
	trace_gpio_direction(desc_to_gpio(desc), value, err);
	if (err < 0)
		gpiod_err(desc,
			  "%s: Error in set_value for open drain err %d\n",
			  __func__, err);
}

/*
 *  _gpio_set_open_source_value() - Set the open source gpio's value.
 * @desc: gpio descriptor whose state need to be set.
 * @value: Non-zero for setting it HIGH otherise it will set to LOW.
 */
static void _gpio_set_open_source_value(struct gpio_desc *desc, bool value)
{
	int err = 0;
	struct gpio_chip *chip = desc->chip;
	int offset = gpio_chip_hwgpio(desc);

	if (value) {
		err = chip->direction_output(chip, offset, 1);
		if (!err)
			set_bit(FLAG_IS_OUT, &desc->flags);
	} else {
		err = chip->direction_input(chip, offset);
		if (!err)
			clear_bit(FLAG_IS_OUT, &desc->flags);
	}
	trace_gpio_direction(desc_to_gpio(desc), !value, err);
	if (err < 0)
		gpiod_err(desc,
			  "%s: Error in set_value for open source err %d\n",
			  __func__, err);
}

static void _gpiod_set_raw_value(struct gpio_desc *desc, bool value)
{
	struct gpio_chip	*chip;

	chip = desc->chip;
	trace_gpio_value(desc_to_gpio(desc), 0, value);
	if (test_bit(FLAG_OPEN_DRAIN, &desc->flags))
		_gpio_set_open_drain_value(desc, value);
	else if (test_bit(FLAG_OPEN_SOURCE, &desc->flags))
		_gpio_set_open_source_value(desc, value);
	else
		chip->set(chip, gpio_chip_hwgpio(desc), value);
}

/**
 * gpiod_set_raw_value() - assign a gpio's raw value
 * @desc: gpio whose value will be assigned
 * @value: value to assign
 *
 * Set the raw value of the GPIO, i.e. the value of its physical line without
 * regard for its ACTIVE_LOW status.
 *
 * This function should be called from contexts where we cannot sleep, and will
 * complain if the GPIO chip functions potentially sleep.
 */
void gpiod_set_raw_value(struct gpio_desc *desc, int value)
{
	if (!desc)
		return;
	/* Should be using gpio_set_value_cansleep() */
	WARN_ON(desc->chip->can_sleep);
	_gpiod_set_raw_value(desc, value);
}
EXPORT_SYMBOL_GPL(gpiod_set_raw_value);

/**
 * gpiod_set_value() - assign a gpio's value
 * @desc: gpio whose value will be assigned
 * @value: value to assign
 *
 * Set the logical value of the GPIO, i.e. taking its ACTIVE_LOW status into
 * account
 *
 * This function should be called from contexts where we cannot sleep, and will
 * complain if the GPIO chip functions potentially sleep.
 */
void gpiod_set_value(struct gpio_desc *desc, int value)
{
	if (!desc)
		return;
	/* Should be using gpio_set_value_cansleep() */
	WARN_ON(desc->chip->can_sleep);
	if (test_bit(FLAG_ACTIVE_LOW, &desc->flags))
		value = !value;
	_gpiod_set_raw_value(desc, value);
}
EXPORT_SYMBOL_GPL(gpiod_set_value);

/**
 * gpiod_cansleep() - report whether gpio value access may sleep
 * @desc: gpio to check
 *
 */
int gpiod_cansleep(const struct gpio_desc *desc)
{
	if (!desc)
		return 0;
	return desc->chip->can_sleep;
}
EXPORT_SYMBOL_GPL(gpiod_cansleep);

/**
 * gpiod_to_irq() - return the IRQ corresponding to a GPIO
 * @desc: gpio whose IRQ will be returned (already requested)
 *
 * Return the IRQ corresponding to the passed GPIO, or an error code in case of
 * error.
 */
int gpiod_to_irq(const struct gpio_desc *desc)
{
	struct gpio_chip	*chip;
	int			offset;

	if (!desc)
		return -EINVAL;
	chip = desc->chip;
	offset = gpio_chip_hwgpio(desc);
	return chip->to_irq ? chip->to_irq(chip, offset) : -ENXIO;
}
EXPORT_SYMBOL_GPL(gpiod_to_irq);

/**
 * gpiod_lock_as_irq() - lock a GPIO to be used as IRQ
 * @gpio: the GPIO line to lock as used for IRQ
 *
 * This is used directly by GPIO drivers that want to lock down
 * a certain GPIO line to be used for IRQs.
 */
int gpiod_lock_as_irq(struct gpio_desc *desc)
{
	if (!desc)
		return -EINVAL;

	if (test_bit(FLAG_IS_OUT, &desc->flags)) {
		gpiod_err(desc,
			  "%s: tried to flag a GPIO set as output for IRQ\n",
			  __func__);
		return -EIO;
	}

	set_bit(FLAG_USED_AS_IRQ, &desc->flags);
	return 0;
}
EXPORT_SYMBOL_GPL(gpiod_lock_as_irq);

int gpio_lock_as_irq(struct gpio_chip *chip, unsigned int offset)
{
	return gpiod_lock_as_irq(gpiochip_get_desc(chip, offset));
}
EXPORT_SYMBOL_GPL(gpio_lock_as_irq);

/**
 * gpiod_unlock_as_irq() - unlock a GPIO used as IRQ
 * @gpio: the GPIO line to unlock from IRQ usage
 *
 * This is used directly by GPIO drivers that want to indicate
 * that a certain GPIO is no longer used exclusively for IRQ.
 */
void gpiod_unlock_as_irq(struct gpio_desc *desc)
{
	if (!desc)
		return;

	clear_bit(FLAG_USED_AS_IRQ, &desc->flags);
}
EXPORT_SYMBOL_GPL(gpiod_unlock_as_irq);

void gpio_unlock_as_irq(struct gpio_chip *chip, unsigned int offset)
{
	return gpiod_unlock_as_irq(gpiochip_get_desc(chip, offset));
}
EXPORT_SYMBOL_GPL(gpio_unlock_as_irq);

/**
 * gpiod_get_raw_value_cansleep() - return a gpio's raw value
 * @desc: gpio whose value will be returned
 *
 * Return the GPIO's raw value, i.e. the value of the physical line disregarding
 * its ACTIVE_LOW status.
 *
 * This function is to be called from contexts that can sleep.
 */
int gpiod_get_raw_value_cansleep(const struct gpio_desc *desc)
{
	might_sleep_if(extra_checks);
	if (!desc)
		return 0;
	return _gpiod_get_raw_value(desc);
}
EXPORT_SYMBOL_GPL(gpiod_get_raw_value_cansleep);

/**
 * gpiod_get_value_cansleep() - return a gpio's value
 * @desc: gpio whose value will be returned
 *
 * Return the GPIO's logical value, i.e. taking the ACTIVE_LOW status into
 * account.
 *
 * This function is to be called from contexts that can sleep.
 */
int gpiod_get_value_cansleep(const struct gpio_desc *desc)
{
	int value;

	might_sleep_if(extra_checks);
	if (!desc)
		return 0;

	value = _gpiod_get_raw_value(desc);
	if (test_bit(FLAG_ACTIVE_LOW, &desc->flags))
		value = !value;

	return value;
}
EXPORT_SYMBOL_GPL(gpiod_get_value_cansleep);

/**
 * gpiod_set_raw_value_cansleep() - assign a gpio's raw value
 * @desc: gpio whose value will be assigned
 * @value: value to assign
 *
 * Set the raw value of the GPIO, i.e. the value of its physical line without
 * regard for its ACTIVE_LOW status.
 *
 * This function is to be called from contexts that can sleep.
 */
void gpiod_set_raw_value_cansleep(struct gpio_desc *desc, int value)
{
	might_sleep_if(extra_checks);
	if (!desc)
		return;
	_gpiod_set_raw_value(desc, value);
}
EXPORT_SYMBOL_GPL(gpiod_set_raw_value_cansleep);

/**
 * gpiod_set_value_cansleep() - assign a gpio's value
 * @desc: gpio whose value will be assigned
 * @value: value to assign
 *
 * Set the logical value of the GPIO, i.e. taking its ACTIVE_LOW status into
 * account
 *
 * This function is to be called from contexts that can sleep.
 */
void gpiod_set_value_cansleep(struct gpio_desc *desc, int value)
{
	might_sleep_if(extra_checks);
	if (!desc)
		return;

	if (test_bit(FLAG_ACTIVE_LOW, &desc->flags))
		value = !value;
	_gpiod_set_raw_value(desc, value);
}
EXPORT_SYMBOL_GPL(gpiod_set_value_cansleep);

/**
 * gpiod_add_lookup_table() - register GPIO device consumers
 * @table: table of consumers to register
 */
void gpiod_add_lookup_table(struct gpiod_lookup_table *table)
{
	mutex_lock(&gpio_lookup_lock);

	list_add_tail(&table->list, &gpio_lookup_list);

	mutex_unlock(&gpio_lookup_lock);
}

#ifdef CONFIG_OF
static struct gpio_desc *of_find_gpio(struct device *dev, const char *con_id,
				      unsigned int idx,
				      enum gpio_lookup_flags *flags)
{
	char prop_name[32]; /* 32 is max size of property name */
	enum of_gpio_flags of_flags;
	struct gpio_desc *desc;

	if (con_id)
		snprintf(prop_name, 32, "%s-gpios", con_id);
	else
		snprintf(prop_name, 32, "gpios");

	desc = of_get_named_gpiod_flags(dev->of_node, prop_name, idx,
					&of_flags);

	if (IS_ERR(desc))
		return desc;

	if (of_flags & OF_GPIO_ACTIVE_LOW)
		*flags |= GPIO_ACTIVE_LOW;

	return desc;
}
#else
static struct gpio_desc *of_find_gpio(struct device *dev, const char *con_id,
				      unsigned int idx,
				      enum gpio_lookup_flags *flags)
{
	return ERR_PTR(-ENODEV);
}
#endif

static struct gpio_desc *acpi_find_gpio(struct device *dev, const char *con_id,
					unsigned int idx,
					enum gpio_lookup_flags *flags)
{
	struct acpi_gpio_info info;
	struct gpio_desc *desc;

	desc = acpi_get_gpiod_by_index(dev, idx, &info);
	if (IS_ERR(desc))
		return desc;

	if (info.gpioint && info.active_low)
		*flags |= GPIO_ACTIVE_LOW;

	return desc;
}

static struct gpiod_lookup_table *gpiod_find_lookup_table(struct device *dev)
{
	const char *dev_id = dev ? dev_name(dev) : NULL;
	struct gpiod_lookup_table *table;

	mutex_lock(&gpio_lookup_lock);

	list_for_each_entry(table, &gpio_lookup_list, list) {
		if (table->dev_id && dev_id) {
			/*
			 * Valid strings on both ends, must be identical to have
			 * a match
			 */
			if (!strcmp(table->dev_id, dev_id))
				goto found;
		} else {
			/*
			 * One of the pointers is NULL, so both must be to have
			 * a match
			 */
			if (dev_id == table->dev_id)
				goto found;
		}
	}
	table = NULL;

found:
	mutex_unlock(&gpio_lookup_lock);
	return table;
}

static struct gpio_desc *gpiod_find(struct device *dev, const char *con_id,
				    unsigned int idx,
				    enum gpio_lookup_flags *flags)
{
	struct gpio_desc *desc = ERR_PTR(-ENOENT);
	struct gpiod_lookup_table *table;
	struct gpiod_lookup *p;

	table = gpiod_find_lookup_table(dev);
	if (!table)
		return desc;

	for (p = &table->table[0]; p->chip_label; p++) {
		struct gpio_chip *chip;

		/* idx must always match exactly */
		if (p->idx != idx)
			continue;

		/* If the lookup entry has a con_id, require exact match */
		if (p->con_id && (!con_id || strcmp(p->con_id, con_id)))
			continue;

		chip = find_chip_by_name(p->chip_label);

		if (!chip) {
			dev_err(dev, "cannot find GPIO chip %s\n",
				p->chip_label);
			return ERR_PTR(-ENODEV);
		}

		if (chip->ngpio <= p->chip_hwnum) {
			dev_err(dev,
				"requested GPIO %d is out of range [0..%d] for chip %s\n",
				idx, chip->ngpio, chip->label);
			return ERR_PTR(-EINVAL);
		}

		desc = gpiochip_get_desc(chip, p->chip_hwnum);
		*flags = p->flags;

		return desc;
	}

	return desc;
}

/**
 * gpio_get - obtain a GPIO for a given GPIO function
 * @dev:	GPIO consumer, can be NULL for system-global GPIOs
 * @con_id:	function within the GPIO consumer
 *
 * Return the GPIO descriptor corresponding to the function con_id of device
 * dev, -ENOENT if no GPIO has been assigned to the requested function, or
 * another IS_ERR() code if an error occured while trying to acquire the GPIO.
 */
struct gpio_desc *__must_check gpiod_get(struct device *dev, const char *con_id)
{
	return gpiod_get_index(dev, con_id, 0);
}
EXPORT_SYMBOL_GPL(gpiod_get);

/**
 * gpiod_get_index - obtain a GPIO from a multi-index GPIO function
 * @dev:	GPIO consumer, can be NULL for system-global GPIOs
 * @con_id:	function within the GPIO consumer
 * @idx:	index of the GPIO to obtain in the consumer
 *
 * This variant of gpiod_get() allows to access GPIOs other than the first
 * defined one for functions that define several GPIOs.
 *
 * Return a valid GPIO descriptor, -ENOENT if no GPIO has been assigned to the
 * requested function and/or index, or another IS_ERR() code if an error
 * occured while trying to acquire the GPIO.
 */
struct gpio_desc *__must_check gpiod_get_index(struct device *dev,
					       const char *con_id,
					       unsigned int idx)
{
	struct gpio_desc *desc = NULL;
	int status;
	enum gpio_lookup_flags flags = 0;

	dev_dbg(dev, "GPIO lookup for consumer %s\n", con_id);

	/* Using device tree? */
	if (IS_ENABLED(CONFIG_OF) && dev && dev->of_node) {
		dev_dbg(dev, "using device tree for GPIO lookup\n");
		desc = of_find_gpio(dev, con_id, idx, &flags);
	} else if (IS_ENABLED(CONFIG_ACPI) && dev && ACPI_HANDLE(dev)) {
		dev_dbg(dev, "using ACPI for GPIO lookup\n");
		desc = acpi_find_gpio(dev, con_id, idx, &flags);
	}

	/*
	 * Either we are not using DT or ACPI, or their lookup did not return
	 * a result. In that case, use platform lookup as a fallback.
	 */
	if (!desc || desc == ERR_PTR(-ENOENT)) {
		dev_dbg(dev, "using lookup tables for GPIO lookup");
		desc = gpiod_find(dev, con_id, idx, &flags);
	}

	if (IS_ERR(desc)) {
		dev_dbg(dev, "lookup for GPIO %s failed\n", con_id);
		return desc;
	}

	status = gpiod_request(desc, con_id);

	if (status < 0)
		return ERR_PTR(status);

	if (flags & GPIO_ACTIVE_LOW)
		set_bit(FLAG_ACTIVE_LOW, &desc->flags);
	if (flags & GPIO_OPEN_DRAIN)
		set_bit(FLAG_OPEN_DRAIN, &desc->flags);
	if (flags & GPIO_OPEN_SOURCE)
		set_bit(FLAG_OPEN_SOURCE, &desc->flags);

	return desc;
}
EXPORT_SYMBOL_GPL(gpiod_get_index);

/**
 * gpiod_put - dispose of a GPIO descriptor
 * @desc:	GPIO descriptor to dispose of
 *
 * No descriptor can be used after gpiod_put() has been called on it.
 */
void gpiod_put(struct gpio_desc *desc)
{
	gpiod_free(desc);
}
EXPORT_SYMBOL_GPL(gpiod_put);

#ifdef CONFIG_DEBUG_FS

static void gpiolib_dbg_show(struct seq_file *s, struct gpio_chip *chip)
{
	unsigned		i;
	unsigned		gpio = chip->base;
	struct gpio_desc	*gdesc = &chip->desc[0];
	int			is_out;
	int			is_irq;

	for (i = 0; i < chip->ngpio; i++, gpio++, gdesc++) {
		if (!test_bit(FLAG_REQUESTED, &gdesc->flags))
			continue;

		gpiod_get_direction(gdesc);
		is_out = test_bit(FLAG_IS_OUT, &gdesc->flags);
		is_irq = test_bit(FLAG_USED_AS_IRQ, &gdesc->flags);
		seq_printf(s, " gpio-%-3d (%-20.20s) %s %s %s",
			gpio, gdesc->label,
			is_out ? "out" : "in ",
			chip->get
				? (chip->get(chip, i) ? "hi" : "lo")
				: "?  ",
			is_irq ? "IRQ" : "   ");
		seq_printf(s, "\n");
	}
}

static void *gpiolib_seq_start(struct seq_file *s, loff_t *pos)
{
	unsigned long flags;
	struct gpio_chip *chip = NULL;
	loff_t index = *pos;

	s->private = "";

	spin_lock_irqsave(&gpio_lock, flags);
	list_for_each_entry(chip, &gpio_chips, list)
		if (index-- == 0) {
			spin_unlock_irqrestore(&gpio_lock, flags);
			return chip;
		}
	spin_unlock_irqrestore(&gpio_lock, flags);

	return NULL;
}

static void *gpiolib_seq_next(struct seq_file *s, void *v, loff_t *pos)
{
	unsigned long flags;
	struct gpio_chip *chip = v;
	void *ret = NULL;

	spin_lock_irqsave(&gpio_lock, flags);
	if (list_is_last(&chip->list, &gpio_chips))
		ret = NULL;
	else
		ret = list_entry(chip->list.next, struct gpio_chip, list);
	spin_unlock_irqrestore(&gpio_lock, flags);

	s->private = "\n";
	++*pos;

	return ret;
}

static void gpiolib_seq_stop(struct seq_file *s, void *v)
{
}

static int gpiolib_seq_show(struct seq_file *s, void *v)
{
	struct gpio_chip *chip = v;
	struct device *dev;

	seq_printf(s, "%sGPIOs %d-%d", (char *)s->private,
			chip->base, chip->base + chip->ngpio - 1);
	dev = chip->dev;
	if (dev)
		seq_printf(s, ", %s/%s", dev->bus ? dev->bus->name : "no-bus",
			dev_name(dev));
	if (chip->label)
		seq_printf(s, ", %s", chip->label);
	if (chip->can_sleep)
		seq_printf(s, ", can sleep");
	seq_printf(s, ":\n");

	if (chip->dbg_show)
		chip->dbg_show(s, chip);
	else
		gpiolib_dbg_show(s, chip);

	return 0;
}

static const struct seq_operations gpiolib_seq_ops = {
	.start = gpiolib_seq_start,
	.next = gpiolib_seq_next,
	.stop = gpiolib_seq_stop,
	.show = gpiolib_seq_show,
};

static int gpiolib_open(struct inode *inode, struct file *file)
{
	return seq_open(file, &gpiolib_seq_ops);
}

static const struct file_operations gpiolib_operations = {
	.owner		= THIS_MODULE,
	.open		= gpiolib_open,
	.read		= seq_read,
	.llseek		= seq_lseek,
	.release	= seq_release,
};

static int __init gpiolib_debugfs_init(void)
{
	/* /sys/kernel/debug/gpio */
	(void) debugfs_create_file("gpio", S_IFREG | S_IRUGO,
				NULL, NULL, &gpiolib_operations);
	return 0;
}
subsys_initcall(gpiolib_debugfs_init);

#endif	/* DEBUG_FS */<|MERGE_RESOLUTION|>--- conflicted
+++ resolved
@@ -2109,11 +2109,7 @@
 EXPORT_SYMBOL_GPL(gpiod_direction_output_raw);
 
 /**
-<<<<<<< HEAD
- * gpiod_direction_output - set the GPIO direction to input
-=======
  * gpiod_direction_output - set the GPIO direction to output
->>>>>>> 1860e379
  * @desc:	GPIO to set to output
  * @value:	initial output value of the GPIO
  *

/*
 * Copyright 2011 Advanced Micro Devices, Inc.
 * All Rights Reserved.
 *
 * Permission is hereby granted, free of charge, to any person obtaining a
 * copy of this software and associated documentation files (the
 * "Software"), to deal in the Software without restriction, including
 * without limitation the rights to use, copy, modify, merge, publish,
 * distribute, sub license, and/or sell copies of the Software, and to
 * permit persons to whom the Software is furnished to do so, subject to
 * the following conditions:
 *
 * THE SOFTWARE IS PROVIDED "AS IS", WITHOUT WARRANTY OF ANY KIND, EXPRESS OR
 * IMPLIED, INCLUDING BUT NOT LIMITED TO THE WARRANTIES OF MERCHANTABILITY,
 * FITNESS FOR A PARTICULAR PURPOSE AND NON-INFRINGEMENT. IN NO EVENT SHALL
 * THE COPYRIGHT HOLDERS, AUTHORS AND/OR ITS SUPPLIERS BE LIABLE FOR ANY CLAIM,
 * DAMAGES OR OTHER LIABILITY, WHETHER IN AN ACTION OF CONTRACT, TORT OR
 * OTHERWISE, ARISING FROM, OUT OF OR IN CONNECTION WITH THE SOFTWARE OR THE
 * USE OR OTHER DEALINGS IN THE SOFTWARE.
 *
 * The above copyright notice and this permission notice (including the
 * next paragraph) shall be included in all copies or substantial portions
 * of the Software.
 *
 */
/*
 * Authors:
 *    Christian König <deathsimple@vodafone.de>
 */

#include <linux/firmware.h>
#include <linux/module.h>
#include <drm/drmP.h>
#include <drm/drm.h>

#include "radeon.h"
#include "r600d.h"

/* 1 second timeout */
#define UVD_IDLE_TIMEOUT_MS	1000

/* Firmware Names */
#define FIRMWARE_RV710		"radeon/RV710_uvd.bin"
#define FIRMWARE_CYPRESS	"radeon/CYPRESS_uvd.bin"
#define FIRMWARE_SUMO		"radeon/SUMO_uvd.bin"
#define FIRMWARE_TAHITI		"radeon/TAHITI_uvd.bin"
#define FIRMWARE_BONAIRE	"radeon/BONAIRE_uvd.bin"

MODULE_FIRMWARE(FIRMWARE_RV710);
MODULE_FIRMWARE(FIRMWARE_CYPRESS);
MODULE_FIRMWARE(FIRMWARE_SUMO);
MODULE_FIRMWARE(FIRMWARE_TAHITI);
MODULE_FIRMWARE(FIRMWARE_BONAIRE);

static void radeon_uvd_idle_work_handler(struct work_struct *work);

int radeon_uvd_init(struct radeon_device *rdev)
{
<<<<<<< HEAD
	const struct firmware *fw;
=======
>>>>>>> 0f7dd1aa
	unsigned long bo_size;
	const char *fw_name;
	int i, r;

	INIT_DELAYED_WORK(&rdev->uvd.idle_work, radeon_uvd_idle_work_handler);

	switch (rdev->family) {
	case CHIP_RV710:
	case CHIP_RV730:
	case CHIP_RV740:
		fw_name = FIRMWARE_RV710;
		break;

	case CHIP_CYPRESS:
	case CHIP_HEMLOCK:
	case CHIP_JUNIPER:
	case CHIP_REDWOOD:
	case CHIP_CEDAR:
		fw_name = FIRMWARE_CYPRESS;
		break;

	case CHIP_SUMO:
	case CHIP_SUMO2:
	case CHIP_PALM:
	case CHIP_CAYMAN:
	case CHIP_BARTS:
	case CHIP_TURKS:
	case CHIP_CAICOS:
		fw_name = FIRMWARE_SUMO;
		break;

	case CHIP_TAHITI:
	case CHIP_VERDE:
	case CHIP_PITCAIRN:
	case CHIP_ARUBA:
		fw_name = FIRMWARE_TAHITI;
		break;

	case CHIP_BONAIRE:
	case CHIP_KABINI:
	case CHIP_KAVERI:
		fw_name = FIRMWARE_BONAIRE;
		break;

	default:
		return -EINVAL;
	}

<<<<<<< HEAD
	r = request_firmware(&fw, fw_name, rdev->dev);
=======
	r = request_firmware(&rdev->uvd_fw, fw_name, rdev->dev);
>>>>>>> 0f7dd1aa
	if (r) {
		dev_err(rdev->dev, "radeon_uvd: Can't load firmware \"%s\"\n",
			fw_name);
		return r;
	}

<<<<<<< HEAD
	bo_size = RADEON_GPU_PAGE_ALIGN(fw->size + 8) +
=======
	bo_size = RADEON_GPU_PAGE_ALIGN(rdev->uvd_fw->size + 8) +
>>>>>>> 0f7dd1aa
		  RADEON_UVD_STACK_SIZE + RADEON_UVD_HEAP_SIZE;
	r = radeon_bo_create(rdev, bo_size, PAGE_SIZE, true,
			     RADEON_GEM_DOMAIN_VRAM, NULL, &rdev->uvd.vcpu_bo);
	if (r) {
		dev_err(rdev->dev, "(%d) failed to allocate UVD bo\n", r);
		return r;
	}

	r = radeon_bo_reserve(rdev->uvd.vcpu_bo, false);
	if (r) {
		radeon_bo_unref(&rdev->uvd.vcpu_bo);
		dev_err(rdev->dev, "(%d) failed to reserve UVD bo\n", r);
		return r;
	}

	r = radeon_bo_pin(rdev->uvd.vcpu_bo, RADEON_GEM_DOMAIN_VRAM,
			  &rdev->uvd.gpu_addr);
	if (r) {
		radeon_bo_unreserve(rdev->uvd.vcpu_bo);
		radeon_bo_unref(&rdev->uvd.vcpu_bo);
		dev_err(rdev->dev, "(%d) UVD bo pin failed\n", r);
		return r;
	}

	r = radeon_bo_kmap(rdev->uvd.vcpu_bo, &rdev->uvd.cpu_addr);
	if (r) {
		dev_err(rdev->dev, "(%d) UVD map failed\n", r);
		return r;
	}

	radeon_bo_unreserve(rdev->uvd.vcpu_bo);
<<<<<<< HEAD

	rdev->uvd.fw_size = fw->size;
	memset(rdev->uvd.cpu_addr, 0, bo_size);
	memcpy(rdev->uvd.cpu_addr, fw->data, fw->size);

	release_firmware(fw);
=======
>>>>>>> 0f7dd1aa

	for (i = 0; i < RADEON_MAX_UVD_HANDLES; ++i) {
		atomic_set(&rdev->uvd.handles[i], 0);
		rdev->uvd.filp[i] = NULL;
	}

	return 0;
}

void radeon_uvd_fini(struct radeon_device *rdev)
{
	int r;

	if (rdev->uvd.vcpu_bo == NULL)
		return;

	r = radeon_bo_reserve(rdev->uvd.vcpu_bo, false);
	if (!r) {
		radeon_bo_kunmap(rdev->uvd.vcpu_bo);
		radeon_bo_unpin(rdev->uvd.vcpu_bo);
		radeon_bo_unreserve(rdev->uvd.vcpu_bo);
	}

	radeon_bo_unref(&rdev->uvd.vcpu_bo);
<<<<<<< HEAD
=======

	release_firmware(rdev->uvd_fw);
}

int radeon_uvd_suspend(struct radeon_device *rdev)
{
	unsigned size;
	void *ptr;
	int i;

	if (rdev->uvd.vcpu_bo == NULL)
		return 0;

	for (i = 0; i < RADEON_MAX_UVD_HANDLES; ++i)
		if (atomic_read(&rdev->uvd.handles[i]))
			break;

	if (i == RADEON_MAX_UVD_HANDLES)
		return 0;

	size = radeon_bo_size(rdev->uvd.vcpu_bo);
	size -= rdev->uvd_fw->size;

	ptr = rdev->uvd.cpu_addr;
	ptr += rdev->uvd_fw->size;

	rdev->uvd.saved_bo = kmalloc(size, GFP_KERNEL);
	memcpy(rdev->uvd.saved_bo, ptr, size);

	return 0;
>>>>>>> 0f7dd1aa
}

int radeon_uvd_suspend(struct radeon_device *rdev)
{
	unsigned size;
<<<<<<< HEAD
=======
	void *ptr;
>>>>>>> 0f7dd1aa

	if (rdev->uvd.vcpu_bo == NULL)
		return 0;

<<<<<<< HEAD
	size = radeon_bo_size(rdev->uvd.vcpu_bo);
	rdev->uvd.saved_bo = kmalloc(size, GFP_KERNEL);
	memcpy(rdev->uvd.saved_bo, rdev->uvd.cpu_addr, size);

	return 0;
}

int radeon_uvd_resume(struct radeon_device *rdev)
{
	if (rdev->uvd.vcpu_bo == NULL)
		return -EINVAL;

	if (rdev->uvd.saved_bo != NULL) {
		unsigned size = radeon_bo_size(rdev->uvd.vcpu_bo);
		memcpy(rdev->uvd.cpu_addr, rdev->uvd.saved_bo, size);
		kfree(rdev->uvd.saved_bo);
		rdev->uvd.saved_bo = NULL;
	}
=======
	memcpy(rdev->uvd.cpu_addr, rdev->uvd_fw->data, rdev->uvd_fw->size);

	size = radeon_bo_size(rdev->uvd.vcpu_bo);
	size -= rdev->uvd_fw->size;

	ptr = rdev->uvd.cpu_addr;
	ptr += rdev->uvd_fw->size;

	if (rdev->uvd.saved_bo != NULL) {
		memcpy(ptr, rdev->uvd.saved_bo, size);
		kfree(rdev->uvd.saved_bo);
		rdev->uvd.saved_bo = NULL;
	} else
		memset(ptr, 0, size);
>>>>>>> 0f7dd1aa

	return 0;
}

void radeon_uvd_force_into_uvd_segment(struct radeon_bo *rbo)
{
	rbo->placement.fpfn = 0 >> PAGE_SHIFT;
	rbo->placement.lpfn = (256 * 1024 * 1024) >> PAGE_SHIFT;
}

void radeon_uvd_free_handles(struct radeon_device *rdev, struct drm_file *filp)
{
	int i, r;
	for (i = 0; i < RADEON_MAX_UVD_HANDLES; ++i) {
		uint32_t handle = atomic_read(&rdev->uvd.handles[i]);
		if (handle != 0 && rdev->uvd.filp[i] == filp) {
			struct radeon_fence *fence;

			r = radeon_uvd_get_destroy_msg(rdev,
				R600_RING_TYPE_UVD_INDEX, handle, &fence);
			if (r) {
				DRM_ERROR("Error destroying UVD (%d)!\n", r);
				continue;
			}

			radeon_fence_wait(fence, false);
			radeon_fence_unref(&fence);

			rdev->uvd.filp[i] = NULL;
			atomic_set(&rdev->uvd.handles[i], 0);
		}
	}
}

static int radeon_uvd_cs_msg_decode(uint32_t *msg, unsigned buf_sizes[])
{
	unsigned stream_type = msg[4];
	unsigned width = msg[6];
	unsigned height = msg[7];
	unsigned dpb_size = msg[9];
	unsigned pitch = msg[28];

	unsigned width_in_mb = width / 16;
	unsigned height_in_mb = ALIGN(height / 16, 2);

	unsigned image_size, tmp, min_dpb_size;

	image_size = width * height;
	image_size += image_size / 2;
	image_size = ALIGN(image_size, 1024);

	switch (stream_type) {
	case 0: /* H264 */

		/* reference picture buffer */
		min_dpb_size = image_size * 17;

		/* macroblock context buffer */
		min_dpb_size += width_in_mb * height_in_mb * 17 * 192;

		/* IT surface buffer */
		min_dpb_size += width_in_mb * height_in_mb * 32;
		break;

	case 1: /* VC1 */

		/* reference picture buffer */
		min_dpb_size = image_size * 3;

		/* CONTEXT_BUFFER */
		min_dpb_size += width_in_mb * height_in_mb * 128;

		/* IT surface buffer */
		min_dpb_size += width_in_mb * 64;

		/* DB surface buffer */
		min_dpb_size += width_in_mb * 128;

		/* BP */
		tmp = max(width_in_mb, height_in_mb);
		min_dpb_size += ALIGN(tmp * 7 * 16, 64);
		break;

	case 3: /* MPEG2 */

		/* reference picture buffer */
		min_dpb_size = image_size * 3;
		break;

	case 4: /* MPEG4 */

		/* reference picture buffer */
		min_dpb_size = image_size * 3;

		/* CM */
		min_dpb_size += width_in_mb * height_in_mb * 64;

		/* IT surface buffer */
		min_dpb_size += ALIGN(width_in_mb * height_in_mb * 32, 64);
		break;

	default:
		DRM_ERROR("UVD codec not handled %d!\n", stream_type);
		return -EINVAL;
	}

	if (width > pitch) {
		DRM_ERROR("Invalid UVD decoding target pitch!\n");
		return -EINVAL;
	}

	if (dpb_size < min_dpb_size) {
		DRM_ERROR("Invalid dpb_size in UVD message (%d / %d)!\n",
			  dpb_size, min_dpb_size);
		return -EINVAL;
	}

	buf_sizes[0x1] = dpb_size;
	buf_sizes[0x2] = image_size;
	return 0;
}

static int radeon_uvd_cs_msg(struct radeon_cs_parser *p, struct radeon_bo *bo,
			     unsigned offset, unsigned buf_sizes[])
{
	int32_t *msg, msg_type, handle;
	void *ptr;

	int i, r;

	if (offset & 0x3F) {
		DRM_ERROR("UVD messages must be 64 byte aligned!\n");
		return -EINVAL;
	}

	r = radeon_bo_kmap(bo, &ptr);
	if (r) {
		DRM_ERROR("Failed mapping the UVD message (%d)!\n", r);
		return r;
	}

	msg = ptr + offset;

	msg_type = msg[1];
	handle = msg[2];

	if (handle == 0) {
		DRM_ERROR("Invalid UVD handle!\n");
		return -EINVAL;
	}

	if (msg_type == 1) {
		/* it's a decode msg, calc buffer sizes */
		r = radeon_uvd_cs_msg_decode(msg, buf_sizes);
		radeon_bo_kunmap(bo);
		if (r)
			return r;

	} else if (msg_type == 2) {
		/* it's a destroy msg, free the handle */
		for (i = 0; i < RADEON_MAX_UVD_HANDLES; ++i)
			atomic_cmpxchg(&p->rdev->uvd.handles[i], handle, 0);
		radeon_bo_kunmap(bo);
		return 0;
	} else {
		radeon_bo_kunmap(bo);

		if (msg_type != 0) {
			DRM_ERROR("Illegal UVD message type (%d)!\n", msg_type);
			return -EINVAL;
		}

		/* it's a create msg, no special handling needed */
	}

	/* create or decode, validate the handle */
	for (i = 0; i < RADEON_MAX_UVD_HANDLES; ++i) {
		if (atomic_read(&p->rdev->uvd.handles[i]) == handle)
			return 0;
	}

	/* handle not found try to alloc a new one */
	for (i = 0; i < RADEON_MAX_UVD_HANDLES; ++i) {
		if (!atomic_cmpxchg(&p->rdev->uvd.handles[i], 0, handle)) {
			p->rdev->uvd.filp[i] = p->filp;
			return 0;
		}
	}

	DRM_ERROR("No more free UVD handles!\n");
	return -EINVAL;
}

static int radeon_uvd_cs_reloc(struct radeon_cs_parser *p,
			       int data0, int data1,
			       unsigned buf_sizes[], bool *has_msg_cmd)
{
	struct radeon_cs_chunk *relocs_chunk;
	struct radeon_cs_reloc *reloc;
	unsigned idx, cmd, offset;
	uint64_t start, end;
	int r;

	relocs_chunk = &p->chunks[p->chunk_relocs_idx];
	offset = radeon_get_ib_value(p, data0);
	idx = radeon_get_ib_value(p, data1);
	if (idx >= relocs_chunk->length_dw) {
		DRM_ERROR("Relocs at %d after relocations chunk end %d !\n",
			  idx, relocs_chunk->length_dw);
		return -EINVAL;
	}

	reloc = p->relocs_ptr[(idx / 4)];
	start = reloc->lobj.gpu_offset;
	end = start + radeon_bo_size(reloc->robj);
	start += offset;

	p->ib.ptr[data0] = start & 0xFFFFFFFF;
	p->ib.ptr[data1] = start >> 32;

	cmd = radeon_get_ib_value(p, p->idx) >> 1;

	if (cmd < 0x4) {
		if ((end - start) < buf_sizes[cmd]) {
			DRM_ERROR("buffer (%d) to small (%d / %d)!\n", cmd,
				  (unsigned)(end - start), buf_sizes[cmd]);
			return -EINVAL;
		}

	} else if (cmd != 0x100) {
		DRM_ERROR("invalid UVD command %X!\n", cmd);
		return -EINVAL;
	}

	if ((start >> 28) != (end >> 28)) {
		DRM_ERROR("reloc %LX-%LX crossing 256MB boundary!\n",
			  start, end);
		return -EINVAL;
	}

	/* TODO: is this still necessary on NI+ ? */
	if ((cmd == 0 || cmd == 0x3) &&
	    (start >> 28) != (p->rdev->uvd.gpu_addr >> 28)) {
		DRM_ERROR("msg/fb buffer %LX-%LX out of 256MB segment!\n",
			  start, end);
		return -EINVAL;
	}

	if (cmd == 0) {
		if (*has_msg_cmd) {
			DRM_ERROR("More than one message in a UVD-IB!\n");
			return -EINVAL;
		}
		*has_msg_cmd = true;
		r = radeon_uvd_cs_msg(p, reloc->robj, offset, buf_sizes);
		if (r)
			return r;
	} else if (!*has_msg_cmd) {
		DRM_ERROR("Message needed before other commands are send!\n");
		return -EINVAL;
	}

	return 0;
}

static int radeon_uvd_cs_reg(struct radeon_cs_parser *p,
			     struct radeon_cs_packet *pkt,
			     int *data0, int *data1,
			     unsigned buf_sizes[],
			     bool *has_msg_cmd)
{
	int i, r;

	p->idx++;
	for (i = 0; i <= pkt->count; ++i) {
		switch (pkt->reg + i*4) {
		case UVD_GPCOM_VCPU_DATA0:
			*data0 = p->idx;
			break;
		case UVD_GPCOM_VCPU_DATA1:
			*data1 = p->idx;
			break;
		case UVD_GPCOM_VCPU_CMD:
			r = radeon_uvd_cs_reloc(p, *data0, *data1,
						buf_sizes, has_msg_cmd);
			if (r)
				return r;
			break;
		case UVD_ENGINE_CNTL:
			break;
		default:
			DRM_ERROR("Invalid reg 0x%X!\n",
				  pkt->reg + i*4);
			return -EINVAL;
		}
		p->idx++;
	}
	return 0;
}

int radeon_uvd_cs_parse(struct radeon_cs_parser *p)
{
	struct radeon_cs_packet pkt;
	int r, data0 = 0, data1 = 0;

	/* does the IB has a msg command */
	bool has_msg_cmd = false;

	/* minimum buffer sizes */
	unsigned buf_sizes[] = {
		[0x00000000]	=	2048,
		[0x00000001]	=	32 * 1024 * 1024,
		[0x00000002]	=	2048 * 1152 * 3,
		[0x00000003]	=	2048,
	};

	if (p->chunks[p->chunk_ib_idx].length_dw % 16) {
		DRM_ERROR("UVD IB length (%d) not 16 dwords aligned!\n",
			  p->chunks[p->chunk_ib_idx].length_dw);
		return -EINVAL;
	}

	if (p->chunk_relocs_idx == -1) {
		DRM_ERROR("No relocation chunk !\n");
		return -EINVAL;
	}


	do {
		r = radeon_cs_packet_parse(p, &pkt, p->idx);
		if (r)
			return r;
		switch (pkt.type) {
		case RADEON_PACKET_TYPE0:
			r = radeon_uvd_cs_reg(p, &pkt, &data0, &data1,
					      buf_sizes, &has_msg_cmd);
			if (r)
				return r;
			break;
		case RADEON_PACKET_TYPE2:
			p->idx += pkt.count + 2;
			break;
		default:
			DRM_ERROR("Unknown packet type %d !\n", pkt.type);
			return -EINVAL;
		}
	} while (p->idx < p->chunks[p->chunk_ib_idx].length_dw);

	if (!has_msg_cmd) {
		DRM_ERROR("UVD-IBs need a msg command!\n");
		return -EINVAL;
	}

	return 0;
}

static int radeon_uvd_send_msg(struct radeon_device *rdev,
			       int ring, struct radeon_bo *bo,
			       struct radeon_fence **fence)
{
	struct ttm_validate_buffer tv;
	struct ww_acquire_ctx ticket;
	struct list_head head;
	struct radeon_ib ib;
	uint64_t addr;
	int i, r;

	memset(&tv, 0, sizeof(tv));
	tv.bo = &bo->tbo;

	INIT_LIST_HEAD(&head);
	list_add(&tv.head, &head);

	r = ttm_eu_reserve_buffers(&ticket, &head);
	if (r)
		return r;

	radeon_ttm_placement_from_domain(bo, RADEON_GEM_DOMAIN_VRAM);
	radeon_uvd_force_into_uvd_segment(bo);

	r = ttm_bo_validate(&bo->tbo, &bo->placement, true, false);
	if (r) 
		goto err;

	r = radeon_ib_get(rdev, ring, &ib, NULL, 16);
	if (r)
		goto err;

	addr = radeon_bo_gpu_offset(bo);
	ib.ptr[0] = PACKET0(UVD_GPCOM_VCPU_DATA0, 0);
	ib.ptr[1] = addr;
	ib.ptr[2] = PACKET0(UVD_GPCOM_VCPU_DATA1, 0);
	ib.ptr[3] = addr >> 32;
	ib.ptr[4] = PACKET0(UVD_GPCOM_VCPU_CMD, 0);
	ib.ptr[5] = 0;
	for (i = 6; i < 16; ++i)
		ib.ptr[i] = PACKET2(0);
	ib.length_dw = 16;

	r = radeon_ib_schedule(rdev, &ib, NULL);
	if (r)
		goto err;
	ttm_eu_fence_buffer_objects(&ticket, &head, ib.fence);

	if (fence)
		*fence = radeon_fence_ref(ib.fence);

	radeon_ib_free(rdev, &ib);
	radeon_bo_unref(&bo);
	return 0;

err:
	ttm_eu_backoff_reservation(&ticket, &head);
	return r;
}

/* multiple fence commands without any stream commands in between can
   crash the vcpu so just try to emmit a dummy create/destroy msg to
   avoid this */
int radeon_uvd_get_create_msg(struct radeon_device *rdev, int ring,
			      uint32_t handle, struct radeon_fence **fence)
{
	struct radeon_bo *bo;
	uint32_t *msg;
	int r, i;

	r = radeon_bo_create(rdev, 1024, PAGE_SIZE, true,
			     RADEON_GEM_DOMAIN_VRAM, NULL, &bo);
	if (r)
		return r;

	r = radeon_bo_reserve(bo, false);
	if (r) {
		radeon_bo_unref(&bo);
		return r;
	}

	r = radeon_bo_kmap(bo, (void **)&msg);
	if (r) {
		radeon_bo_unreserve(bo);
		radeon_bo_unref(&bo);
		return r;
	}

	/* stitch together an UVD create msg */
	msg[0] = cpu_to_le32(0x00000de4);
	msg[1] = cpu_to_le32(0x00000000);
	msg[2] = cpu_to_le32(handle);
	msg[3] = cpu_to_le32(0x00000000);
	msg[4] = cpu_to_le32(0x00000000);
	msg[5] = cpu_to_le32(0x00000000);
	msg[6] = cpu_to_le32(0x00000000);
	msg[7] = cpu_to_le32(0x00000780);
	msg[8] = cpu_to_le32(0x00000440);
	msg[9] = cpu_to_le32(0x00000000);
	msg[10] = cpu_to_le32(0x01b37000);
	for (i = 11; i < 1024; ++i)
		msg[i] = cpu_to_le32(0x0);

	radeon_bo_kunmap(bo);
	radeon_bo_unreserve(bo);

	return radeon_uvd_send_msg(rdev, ring, bo, fence);
}

int radeon_uvd_get_destroy_msg(struct radeon_device *rdev, int ring,
			       uint32_t handle, struct radeon_fence **fence)
{
	struct radeon_bo *bo;
	uint32_t *msg;
	int r, i;

	r = radeon_bo_create(rdev, 1024, PAGE_SIZE, true,
			     RADEON_GEM_DOMAIN_VRAM, NULL, &bo);
	if (r)
		return r;

	r = radeon_bo_reserve(bo, false);
	if (r) {
		radeon_bo_unref(&bo);
		return r;
	}

	r = radeon_bo_kmap(bo, (void **)&msg);
	if (r) {
		radeon_bo_unreserve(bo);
		radeon_bo_unref(&bo);
		return r;
	}

	/* stitch together an UVD destroy msg */
	msg[0] = cpu_to_le32(0x00000de4);
	msg[1] = cpu_to_le32(0x00000002);
	msg[2] = cpu_to_le32(handle);
	msg[3] = cpu_to_le32(0x00000000);
	for (i = 4; i < 1024; ++i)
		msg[i] = cpu_to_le32(0x0);

	radeon_bo_kunmap(bo);
	radeon_bo_unreserve(bo);

	return radeon_uvd_send_msg(rdev, ring, bo, fence);
}

static void radeon_uvd_idle_work_handler(struct work_struct *work)
{
	struct radeon_device *rdev =
		container_of(work, struct radeon_device, uvd.idle_work.work);

	if (radeon_fence_count_emitted(rdev, R600_RING_TYPE_UVD_INDEX) == 0) {
		if ((rdev->pm.pm_method == PM_METHOD_DPM) && rdev->pm.dpm_enabled) {
			mutex_lock(&rdev->pm.mutex);
			rdev->pm.dpm.uvd_active = false;
			mutex_unlock(&rdev->pm.mutex);
			radeon_pm_compute_clocks(rdev);
		} else {
			radeon_set_uvd_clocks(rdev, 0, 0);
		}
	} else {
		schedule_delayed_work(&rdev->uvd.idle_work,
				      msecs_to_jiffies(UVD_IDLE_TIMEOUT_MS));
	}
}

void radeon_uvd_note_usage(struct radeon_device *rdev)
{
	bool set_clocks = !cancel_delayed_work_sync(&rdev->uvd.idle_work);
	set_clocks &= schedule_delayed_work(&rdev->uvd.idle_work,
					    msecs_to_jiffies(UVD_IDLE_TIMEOUT_MS));
	if (set_clocks) {
		if ((rdev->pm.pm_method == PM_METHOD_DPM) && rdev->pm.dpm_enabled) {
			/* XXX pick SD/HD/MVC */
			radeon_dpm_enable_power_state(rdev, POWER_STATE_TYPE_INTERNAL_UVD);
		} else {
			radeon_set_uvd_clocks(rdev, 53300, 40000);
		}
	}
}

static unsigned radeon_uvd_calc_upll_post_div(unsigned vco_freq,
					      unsigned target_freq,
					      unsigned pd_min,
					      unsigned pd_even)
{
	unsigned post_div = vco_freq / target_freq;

	/* adjust to post divider minimum value */
	if (post_div < pd_min)
		post_div = pd_min;

	/* we alway need a frequency less than or equal the target */
	if ((vco_freq / post_div) > target_freq)
		post_div += 1;

	/* post dividers above a certain value must be even */
	if (post_div > pd_even && post_div % 2)
		post_div += 1;

	return post_div;
}

/**
 * radeon_uvd_calc_upll_dividers - calc UPLL clock dividers
 *
 * @rdev: radeon_device pointer
 * @vclk: wanted VCLK
 * @dclk: wanted DCLK
 * @vco_min: minimum VCO frequency
 * @vco_max: maximum VCO frequency
 * @fb_factor: factor to multiply vco freq with
 * @fb_mask: limit and bitmask for feedback divider
 * @pd_min: post divider minimum
 * @pd_max: post divider maximum
 * @pd_even: post divider must be even above this value
 * @optimal_fb_div: resulting feedback divider
 * @optimal_vclk_div: resulting vclk post divider
 * @optimal_dclk_div: resulting dclk post divider
 *
 * Calculate dividers for UVDs UPLL (R6xx-SI, except APUs).
 * Returns zero on success -EINVAL on error.
 */
int radeon_uvd_calc_upll_dividers(struct radeon_device *rdev,
				  unsigned vclk, unsigned dclk,
				  unsigned vco_min, unsigned vco_max,
				  unsigned fb_factor, unsigned fb_mask,
				  unsigned pd_min, unsigned pd_max,
				  unsigned pd_even,
				  unsigned *optimal_fb_div,
				  unsigned *optimal_vclk_div,
				  unsigned *optimal_dclk_div)
{
	unsigned vco_freq, ref_freq = rdev->clock.spll.reference_freq;

	/* start off with something large */
	unsigned optimal_score = ~0;

	/* loop through vco from low to high */
	vco_min = max(max(vco_min, vclk), dclk);
	for (vco_freq = vco_min; vco_freq <= vco_max; vco_freq += 100) {

		uint64_t fb_div = (uint64_t)vco_freq * fb_factor;
		unsigned vclk_div, dclk_div, score;

		do_div(fb_div, ref_freq);

		/* fb div out of range ? */
		if (fb_div > fb_mask)
			break; /* it can oly get worse */

		fb_div &= fb_mask;

		/* calc vclk divider with current vco freq */
		vclk_div = radeon_uvd_calc_upll_post_div(vco_freq, vclk,
							 pd_min, pd_even);
		if (vclk_div > pd_max)
			break; /* vco is too big, it has to stop */

		/* calc dclk divider with current vco freq */
		dclk_div = radeon_uvd_calc_upll_post_div(vco_freq, dclk,
							 pd_min, pd_even);
		if (vclk_div > pd_max)
			break; /* vco is too big, it has to stop */

		/* calc score with current vco freq */
		score = vclk - (vco_freq / vclk_div) + dclk - (vco_freq / dclk_div);

		/* determine if this vco setting is better than current optimal settings */
		if (score < optimal_score) {
			*optimal_fb_div = fb_div;
			*optimal_vclk_div = vclk_div;
			*optimal_dclk_div = dclk_div;
			optimal_score = score;
			if (optimal_score == 0)
				break; /* it can't get better than this */
		}
	}

	/* did we found a valid setup ? */
	if (optimal_score == ~0)
		return -EINVAL;

	return 0;
}

int radeon_uvd_send_upll_ctlreq(struct radeon_device *rdev,
				unsigned cg_upll_func_cntl)
{
	unsigned i;

	/* make sure UPLL_CTLREQ is deasserted */
	WREG32_P(cg_upll_func_cntl, 0, ~UPLL_CTLREQ_MASK);

	mdelay(10);

	/* assert UPLL_CTLREQ */
	WREG32_P(cg_upll_func_cntl, UPLL_CTLREQ_MASK, ~UPLL_CTLREQ_MASK);

	/* wait for CTLACK and CTLACK2 to get asserted */
	for (i = 0; i < 100; ++i) {
		uint32_t mask = UPLL_CTLACK_MASK | UPLL_CTLACK2_MASK;
		if ((RREG32(cg_upll_func_cntl) & mask) == mask)
			break;
		mdelay(10);
	}

	/* deassert UPLL_CTLREQ */
	WREG32_P(cg_upll_func_cntl, 0, ~UPLL_CTLREQ_MASK);

	if (i == 100) {
		DRM_ERROR("Timeout setting UVD clocks!\n");
		return -ETIMEDOUT;
	}

	return 0;
}<|MERGE_RESOLUTION|>--- conflicted
+++ resolved
@@ -56,10 +56,6 @@
 
 int radeon_uvd_init(struct radeon_device *rdev)
 {
-<<<<<<< HEAD
-	const struct firmware *fw;
-=======
->>>>>>> 0f7dd1aa
 	unsigned long bo_size;
 	const char *fw_name;
 	int i, r;
@@ -108,22 +104,14 @@
 		return -EINVAL;
 	}
 
-<<<<<<< HEAD
-	r = request_firmware(&fw, fw_name, rdev->dev);
-=======
 	r = request_firmware(&rdev->uvd_fw, fw_name, rdev->dev);
->>>>>>> 0f7dd1aa
 	if (r) {
 		dev_err(rdev->dev, "radeon_uvd: Can't load firmware \"%s\"\n",
 			fw_name);
 		return r;
 	}
 
-<<<<<<< HEAD
-	bo_size = RADEON_GPU_PAGE_ALIGN(fw->size + 8) +
-=======
 	bo_size = RADEON_GPU_PAGE_ALIGN(rdev->uvd_fw->size + 8) +
->>>>>>> 0f7dd1aa
 		  RADEON_UVD_STACK_SIZE + RADEON_UVD_HEAP_SIZE;
 	r = radeon_bo_create(rdev, bo_size, PAGE_SIZE, true,
 			     RADEON_GEM_DOMAIN_VRAM, NULL, &rdev->uvd.vcpu_bo);
@@ -155,15 +143,6 @@
 	}
 
 	radeon_bo_unreserve(rdev->uvd.vcpu_bo);
-<<<<<<< HEAD
-
-	rdev->uvd.fw_size = fw->size;
-	memset(rdev->uvd.cpu_addr, 0, bo_size);
-	memcpy(rdev->uvd.cpu_addr, fw->data, fw->size);
-
-	release_firmware(fw);
-=======
->>>>>>> 0f7dd1aa
 
 	for (i = 0; i < RADEON_MAX_UVD_HANDLES; ++i) {
 		atomic_set(&rdev->uvd.handles[i], 0);
@@ -188,8 +167,6 @@
 	}
 
 	radeon_bo_unref(&rdev->uvd.vcpu_bo);
-<<<<<<< HEAD
-=======
 
 	release_firmware(rdev->uvd_fw);
 }
@@ -220,40 +197,16 @@
 	memcpy(rdev->uvd.saved_bo, ptr, size);
 
 	return 0;
->>>>>>> 0f7dd1aa
-}
-
-int radeon_uvd_suspend(struct radeon_device *rdev)
+}
+
+int radeon_uvd_resume(struct radeon_device *rdev)
 {
 	unsigned size;
-<<<<<<< HEAD
-=======
 	void *ptr;
->>>>>>> 0f7dd1aa
 
 	if (rdev->uvd.vcpu_bo == NULL)
-		return 0;
-
-<<<<<<< HEAD
-	size = radeon_bo_size(rdev->uvd.vcpu_bo);
-	rdev->uvd.saved_bo = kmalloc(size, GFP_KERNEL);
-	memcpy(rdev->uvd.saved_bo, rdev->uvd.cpu_addr, size);
-
-	return 0;
-}
-
-int radeon_uvd_resume(struct radeon_device *rdev)
-{
-	if (rdev->uvd.vcpu_bo == NULL)
-		return -EINVAL;
-
-	if (rdev->uvd.saved_bo != NULL) {
-		unsigned size = radeon_bo_size(rdev->uvd.vcpu_bo);
-		memcpy(rdev->uvd.cpu_addr, rdev->uvd.saved_bo, size);
-		kfree(rdev->uvd.saved_bo);
-		rdev->uvd.saved_bo = NULL;
-	}
-=======
+		return -EINVAL;
+
 	memcpy(rdev->uvd.cpu_addr, rdev->uvd_fw->data, rdev->uvd_fw->size);
 
 	size = radeon_bo_size(rdev->uvd.vcpu_bo);
@@ -268,7 +221,6 @@
 		rdev->uvd.saved_bo = NULL;
 	} else
 		memset(ptr, 0, size);
->>>>>>> 0f7dd1aa
 
 	return 0;
 }

--- conflicted
+++ resolved
@@ -146,12 +146,7 @@
 	 * else the changes will be ignored by the device.
 	 */
 	if (test_bit(DEVICE_STATE_ENABLED_RADIO, &rt2x00dev->flags))
-<<<<<<< HEAD
-		rt2x00dev->ops->lib->set_device_state(rt2x00dev,
-						      STATE_RADIO_RX_OFF);
-=======
 		rt2x00queue_stop_queue(rt2x00dev->rx);
->>>>>>> 3d986b25
 
 	/*
 	 * Write new antenna setup to device and reset the link tuner.
@@ -165,12 +160,7 @@
 	memcpy(active, &config, sizeof(config));
 
 	if (test_bit(DEVICE_STATE_ENABLED_RADIO, &rt2x00dev->flags))
-<<<<<<< HEAD
-		rt2x00dev->ops->lib->set_device_state(rt2x00dev,
-						      STATE_RADIO_RX_ON);
-=======
 		rt2x00queue_start_queue(rt2x00dev->rx);
->>>>>>> 3d986b25
 }
 
 void rt2x00lib_config(struct rt2x00_dev *rt2x00dev,

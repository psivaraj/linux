--- conflicted
+++ resolved
@@ -71,10 +71,7 @@
 #include "nfp_app.h"
 #include "nfp_net_ctrl.h"
 #include "nfp_net.h"
-<<<<<<< HEAD
-=======
 #include "nfp_net_sriov.h"
->>>>>>> bb176f67
 #include "nfp_port.h"
 
 /**
@@ -1976,242 +1973,6 @@
 	int idx;
 
 	idx = D_IDX(rx_ring, rx_ring->rd_p);
-<<<<<<< HEAD
-=======
-
-	rxd = &rx_ring->rxds[idx];
-	if (!(rxd->rxd.meta_len_dd & PCIE_DESC_RX_DD))
-		return false;
-
-	/* Memory barrier to ensure that we won't do other reads
-	 * before the DD bit.
-	 */
-	dma_rmb();
-
-	rx_ring->rd_p++;
-
-	rxbuf =	&rx_ring->rxbufs[idx];
-	meta_len = rxd->rxd.meta_len_dd & PCIE_DESC_RX_META_LEN_MASK;
-	data_len = le16_to_cpu(rxd->rxd.data_len);
-	pkt_len = data_len - meta_len;
-
-	pkt_off = NFP_NET_RX_BUF_HEADROOM + dp->rx_dma_off;
-	if (dp->rx_offset == NFP_NET_CFG_RX_OFFSET_DYNAMIC)
-		pkt_off += meta_len;
-	else
-		pkt_off += dp->rx_offset;
-	meta_off = pkt_off - meta_len;
-
-	/* Stats update */
-	u64_stats_update_begin(&r_vec->rx_sync);
-	r_vec->rx_pkts++;
-	r_vec->rx_bytes += pkt_len;
-	u64_stats_update_end(&r_vec->rx_sync);
-
-	nfp_net_dma_sync_cpu_rx(dp, rxbuf->dma_addr + meta_off,	data_len);
-
-	if (unlikely(!nfp_ctrl_meta_ok(nn, rxbuf->frag + meta_off, meta_len))) {
-		nn_dp_warn(dp, "incorrect metadata for ctrl packet (%d)\n",
-			   meta_len);
-		nfp_net_rx_drop(dp, r_vec, rx_ring, rxbuf, NULL);
-		return true;
-	}
-
-	skb = build_skb(rxbuf->frag, dp->fl_bufsz);
-	if (unlikely(!skb)) {
-		nfp_net_rx_drop(dp, r_vec, rx_ring, rxbuf, NULL);
-		return true;
-	}
-	new_frag = nfp_net_napi_alloc_one(dp, &new_dma_addr);
-	if (unlikely(!new_frag)) {
-		nfp_net_rx_drop(dp, r_vec, rx_ring, rxbuf, skb);
-		return true;
-	}
-
-	nfp_net_dma_unmap_rx(dp, rxbuf->dma_addr);
-
-	nfp_net_rx_give_one(dp, rx_ring, new_frag, new_dma_addr);
-
-	skb_reserve(skb, pkt_off);
-	skb_put(skb, pkt_len);
-
-	nfp_app_ctrl_rx(nn->app, skb);
-
-	return true;
-}
-
-static void nfp_ctrl_rx(struct nfp_net_r_vector *r_vec)
-{
-	struct nfp_net_rx_ring *rx_ring = r_vec->rx_ring;
-	struct nfp_net *nn = r_vec->nfp_net;
-	struct nfp_net_dp *dp = &nn->dp;
-
-	while (nfp_ctrl_rx_one(nn, dp, r_vec, rx_ring))
-		continue;
-}
-
-static void nfp_ctrl_poll(unsigned long arg)
-{
-	struct nfp_net_r_vector *r_vec = (void *)arg;
-
-	spin_lock_bh(&r_vec->lock);
-	nfp_net_tx_complete(r_vec->tx_ring);
-	__nfp_ctrl_tx_queued(r_vec);
-	spin_unlock_bh(&r_vec->lock);
-
-	nfp_ctrl_rx(r_vec);
-
-	nfp_net_irq_unmask(r_vec->nfp_net, r_vec->irq_entry);
-}
-
-/* Setup and Configuration
- */
-
-/**
- * nfp_net_vecs_init() - Assign IRQs and setup rvecs.
- * @nn:		NFP Network structure
- */
-static void nfp_net_vecs_init(struct nfp_net *nn)
-{
-	struct nfp_net_r_vector *r_vec;
-	int r;
-
-	nn->lsc_handler = nfp_net_irq_lsc;
-	nn->exn_handler = nfp_net_irq_exn;
-
-	for (r = 0; r < nn->max_r_vecs; r++) {
-		struct msix_entry *entry;
-
-		entry = &nn->irq_entries[NFP_NET_NON_Q_VECTORS + r];
-
-		r_vec = &nn->r_vecs[r];
-		r_vec->nfp_net = nn;
-		r_vec->irq_entry = entry->entry;
-		r_vec->irq_vector = entry->vector;
-
-		if (nn->dp.netdev) {
-			r_vec->handler = nfp_net_irq_rxtx;
-		} else {
-			r_vec->handler = nfp_ctrl_irq_rxtx;
-
-			__skb_queue_head_init(&r_vec->queue);
-			spin_lock_init(&r_vec->lock);
-			tasklet_init(&r_vec->tasklet, nfp_ctrl_poll,
-				     (unsigned long)r_vec);
-			tasklet_disable(&r_vec->tasklet);
-		}
-
-		cpumask_set_cpu(r, &r_vec->affinity_mask);
-	}
-}
-
-/**
- * nfp_net_tx_ring_free() - Free resources allocated to a TX ring
- * @tx_ring:   TX ring to free
- */
-static void nfp_net_tx_ring_free(struct nfp_net_tx_ring *tx_ring)
-{
-	struct nfp_net_r_vector *r_vec = tx_ring->r_vec;
-	struct nfp_net_dp *dp = &r_vec->nfp_net->dp;
-
-	kfree(tx_ring->txbufs);
-
-	if (tx_ring->txds)
-		dma_free_coherent(dp->dev, tx_ring->size,
-				  tx_ring->txds, tx_ring->dma);
-
-	tx_ring->cnt = 0;
-	tx_ring->txbufs = NULL;
-	tx_ring->txds = NULL;
-	tx_ring->dma = 0;
-	tx_ring->size = 0;
-}
-
-/**
- * nfp_net_tx_ring_alloc() - Allocate resource for a TX ring
- * @dp:        NFP Net data path struct
- * @tx_ring:   TX Ring structure to allocate
- *
- * Return: 0 on success, negative errno otherwise.
- */
-static int
-nfp_net_tx_ring_alloc(struct nfp_net_dp *dp, struct nfp_net_tx_ring *tx_ring)
-{
-	struct nfp_net_r_vector *r_vec = tx_ring->r_vec;
-	int sz;
-
-	tx_ring->cnt = dp->txd_cnt;
-
-	tx_ring->size = sizeof(*tx_ring->txds) * tx_ring->cnt;
-	tx_ring->txds = dma_zalloc_coherent(dp->dev, tx_ring->size,
-					    &tx_ring->dma, GFP_KERNEL);
-	if (!tx_ring->txds)
-		goto err_alloc;
-
-	sz = sizeof(*tx_ring->txbufs) * tx_ring->cnt;
-	tx_ring->txbufs = kzalloc(sz, GFP_KERNEL);
-	if (!tx_ring->txbufs)
-		goto err_alloc;
-
-	if (!tx_ring->is_xdp && dp->netdev)
-		netif_set_xps_queue(dp->netdev, &r_vec->affinity_mask,
-				    tx_ring->idx);
-
-	return 0;
-
-err_alloc:
-	nfp_net_tx_ring_free(tx_ring);
-	return -ENOMEM;
-}
-
-static void
-nfp_net_tx_ring_bufs_free(struct nfp_net_dp *dp,
-			  struct nfp_net_tx_ring *tx_ring)
-{
-	unsigned int i;
-
-	if (!tx_ring->is_xdp)
-		return;
-
-	for (i = 0; i < tx_ring->cnt; i++) {
-		if (!tx_ring->txbufs[i].frag)
-			return;
-
-		nfp_net_dma_unmap_rx(dp, tx_ring->txbufs[i].dma_addr);
-		__free_page(virt_to_page(tx_ring->txbufs[i].frag));
-	}
-}
-
-static int
-nfp_net_tx_ring_bufs_alloc(struct nfp_net_dp *dp,
-			   struct nfp_net_tx_ring *tx_ring)
-{
-	struct nfp_net_tx_buf *txbufs = tx_ring->txbufs;
-	unsigned int i;
-
-	if (!tx_ring->is_xdp)
-		return 0;
-
-	for (i = 0; i < tx_ring->cnt; i++) {
-		txbufs[i].frag = nfp_net_rx_alloc_one(dp, &txbufs[i].dma_addr);
-		if (!txbufs[i].frag) {
-			nfp_net_tx_ring_bufs_free(dp, tx_ring);
-			return -ENOMEM;
-		}
-	}
-
-	return 0;
-}
-
-static int nfp_net_tx_rings_prepare(struct nfp_net *nn, struct nfp_net_dp *dp)
-{
-	unsigned int r;
-
-	dp->tx_rings = kcalloc(dp->num_tx_rings, sizeof(*dp->tx_rings),
-			       GFP_KERNEL);
-	if (!dp->tx_rings)
-		return -ENOMEM;
->>>>>>> bb176f67
 
 	rxd = &rx_ring->rxds[idx];
 	if (!(rxd->rxd.meta_len_dd & PCIE_DESC_RX_DD))
@@ -2907,10 +2668,7 @@
 	/* Step 2: Tell NFP
 	 */
 	nfp_net_clear_config_and_disable(nn);
-<<<<<<< HEAD
-=======
 	nfp_port_configure(netdev, false);
->>>>>>> bb176f67
 
 	/* Step 3: Free resources
 	 */
@@ -3028,22 +2786,13 @@
 		goto err_free_all;
 
 	/* Step 2: Configure the NFP
-<<<<<<< HEAD
-=======
 	 * - Ifup the physical interface if it exists
->>>>>>> bb176f67
 	 * - Enable rings from 0 to tx_rings/rx_rings - 1.
 	 * - Write MAC address (in case it changed)
 	 * - Set the MTU
 	 * - Set the Freelist buffer size
 	 * - Enable the FW
 	 */
-<<<<<<< HEAD
-	err = nfp_net_set_config_and_enable(nn);
-	if (err)
-		goto err_free_all;
-
-=======
 	err = nfp_port_configure(netdev, true);
 	if (err)
 		goto err_free_all;
@@ -3052,7 +2801,6 @@
 	if (err)
 		goto err_port_disable;
 
->>>>>>> bb176f67
 	/* Step 3: Enable for kernel
 	 * - put some freelist descriptors on each RX ring
 	 * - enable NAPI on each ring
@@ -3063,11 +2811,8 @@
 
 	return 0;
 
-<<<<<<< HEAD
-=======
 err_port_disable:
 	nfp_port_configure(netdev, false);
->>>>>>> bb176f67
 err_free_all:
 	nfp_net_close_free_all(nn);
 	return err;
@@ -3685,14 +3430,11 @@
 	.ndo_get_stats64	= nfp_net_stat64,
 	.ndo_vlan_rx_add_vid	= nfp_net_vlan_rx_add_vid,
 	.ndo_vlan_rx_kill_vid	= nfp_net_vlan_rx_kill_vid,
-<<<<<<< HEAD
-=======
 	.ndo_set_vf_mac         = nfp_app_set_vf_mac,
 	.ndo_set_vf_vlan        = nfp_app_set_vf_vlan,
 	.ndo_set_vf_spoofchk    = nfp_app_set_vf_spoofchk,
 	.ndo_get_vf_config	= nfp_app_get_vf_config,
 	.ndo_set_vf_link_state  = nfp_app_set_vf_link_state,
->>>>>>> bb176f67
 	.ndo_setup_tc		= nfp_port_setup_tc,
 	.ndo_tx_timeout		= nfp_net_tx_timeout,
 	.ndo_set_rx_mode	= nfp_net_set_rx_mode,

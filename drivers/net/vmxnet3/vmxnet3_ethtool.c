--- conflicted
+++ resolved
@@ -268,14 +268,6 @@
 	unsigned long flags;
 	u32 changed = features ^ netdev->features;
 
-<<<<<<< HEAD
-	if (ethtool_invalid_flags(netdev, data, ETH_FLAG_LRO))
-		return -EINVAL;
-
-	if (lro_requested ^ lro_present) {
-		/* toggle the LRO feature*/
-		netdev->features ^= NETIF_F_LRO;
-=======
 	if (changed & (NETIF_F_RXCSUM|NETIF_F_LRO)) {
 		if (features & NETIF_F_RXCSUM)
 			adapter->shared->devRead.misc.uptFeatures |=
@@ -283,7 +275,6 @@
 		else
 			adapter->shared->devRead.misc.uptFeatures &=
 			~UPT1_F_RXCSUM;
->>>>>>> d762f438
 
 		/* update harware LRO capability accordingly */
 		if (features & NETIF_F_LRO)

--- conflicted
+++ resolved
@@ -130,13 +130,10 @@
 		   enum qca_btsoc_type soc_type, u32 soc_ver);
 int qca_read_soc_version(struct hci_dev *hdev, u32 *soc_version);
 int qca_set_bdaddr(struct hci_dev *hdev, const bdaddr_t *bdaddr);
-<<<<<<< HEAD
-=======
 static inline bool qca_is_wcn399x(enum qca_btsoc_type soc_type)
 {
 	return soc_type == QCA_WCN3990 || soc_type == QCA_WCN3998;
 }
->>>>>>> 0ecfebd2
 #else
 
 static inline int qca_set_bdaddr_rome(struct hci_dev *hdev, const bdaddr_t *bdaddr)
@@ -160,11 +157,8 @@
 	return -EOPNOTSUPP;
 }
 
-<<<<<<< HEAD
-=======
 static inline bool qca_is_wcn399x(enum qca_btsoc_type soc_type)
 {
 	return false;
 }
->>>>>>> 0ecfebd2
 #endif
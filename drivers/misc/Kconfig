#
# Misc strange devices
#

menu "Misc devices"

config SENSORS_LIS3LV02D
	tristate
	depends on INPUT
	select INPUT_POLLDEV
	default n

config AD525X_DPOT
	tristate "Analog Devices Digital Potentiometers"
	depends on (I2C || SPI) && SYSFS
	help
	  If you say yes here, you get support for the Analog Devices
	  AD5258, AD5259, AD5251, AD5252, AD5253, AD5254, AD5255
	  AD5160, AD5161, AD5162, AD5165, AD5200, AD5201, AD5203,
	  AD5204, AD5206, AD5207, AD5231, AD5232, AD5233, AD5235,
	  AD5260, AD5262, AD5263, AD5290, AD5291, AD5292, AD5293,
	  AD7376, AD8400, AD8402, AD8403, ADN2850, AD5241, AD5242,
	  AD5243, AD5245, AD5246, AD5247, AD5248, AD5280, AD5282,
	  ADN2860, AD5273, AD5171, AD5170, AD5172, AD5173, AD5270,
	  AD5271, AD5272, AD5274
	  digital potentiometer chips.

	  See Documentation/misc-devices/ad525x_dpot.txt for the
	  userspace interface.

	  This driver can also be built as a module.  If so, the module
	  will be called ad525x_dpot.

config AD525X_DPOT_I2C
	tristate "support I2C bus connection"
	depends on AD525X_DPOT && I2C
	help
	  Say Y here if you have a digital potentiometers hooked to an I2C bus.

	  To compile this driver as a module, choose M here: the
	  module will be called ad525x_dpot-i2c.

config AD525X_DPOT_SPI
	tristate "support SPI bus connection"
	depends on AD525X_DPOT && SPI_MASTER
	help
	  Say Y here if you have a digital potentiometers hooked to an SPI bus.

	  If unsure, say N (but it's safe to say "Y").

	  To compile this driver as a module, choose M here: the
	  module will be called ad525x_dpot-spi.

config ATMEL_TCLIB
	bool "Atmel AT32/AT91 Timer/Counter Library"
	depends on (AVR32 || ARCH_AT91)
	help
	  Select this if you want a library to allocate the Timer/Counter
	  blocks found on many Atmel processors.  This facilitates using
	  these blocks by different drivers despite processor differences.

config ATMEL_TCB_CLKSRC
	bool "TC Block Clocksource"
	depends on ATMEL_TCLIB
	default y
	help
	  Select this to get a high precision clocksource based on a
	  TC block with a 5+ MHz base clock rate.  Two timer channels
	  are combined to make a single 32-bit timer.

	  When GENERIC_CLOCKEVENTS is defined, the third timer channel
	  may be used as a clock event device supporting oneshot mode
	  (delays of up to two seconds) based on the 32 KiHz clock.

config ATMEL_TCB_CLKSRC_BLOCK
	int
	depends on ATMEL_TCB_CLKSRC
	prompt "TC Block" if CPU_AT32AP700X
	default 0
	range 0 1
	help
	  Some chips provide more than one TC block, so you have the
	  choice of which one to use for the clock framework.  The other
	  TC can be used for other purposes, such as PWM generation and
	  interval timing.

config DUMMY_IRQ
	tristate "Dummy IRQ handler"
	default n
	---help---
	  This module accepts a single 'irq' parameter, which it should register for.
	  The sole purpose of this module is to help with debugging of systems on
	  which spurious IRQs would happen on disabled IRQ vector.

config IBM_ASM
	tristate "Device driver for IBM RSA service processor"
	depends on X86 && PCI && INPUT
	---help---
	  This option enables device driver support for in-band access to the
	  IBM RSA (Condor) service processor in eServer xSeries systems.
	  The ibmasm device driver allows user space application to access
	  ASM (Advanced Systems Management) functions on the service
	  processor. The driver is meant to be used in conjunction with
	  a user space API.
	  The ibmasm driver also enables the OS to use the UART on the
	  service processor board as a regular serial port. To make use of
	  this feature serial driver support (CONFIG_SERIAL_8250) must be
	  enabled.

	  WARNING: This software may not be supported or function
	  correctly on your IBM server. Please consult the IBM ServerProven
	  website <http://www-03.ibm.com/systems/info/x86servers/serverproven/compat/us/>
	  for information on the specific driver level and support statement
	  for your IBM server.

config PHANTOM
	tristate "Sensable PHANToM (PCI)"
	depends on PCI
	help
	  Say Y here if you want to build a driver for Sensable PHANToM device.

	  This driver is only for PCI PHANToMs.

	  If you choose to build module, its name will be phantom. If unsure,
	  say N here.

config INTEL_MID_PTI
	tristate "Parallel Trace Interface for MIPI P1149.7 cJTAG standard"
	depends on PCI && TTY && (X86_INTEL_MID || COMPILE_TEST)
	default n
	help
	  The PTI (Parallel Trace Interface) driver directs
	  trace data routed from various parts in the system out
	  through an Intel Penwell PTI port and out of the mobile
	  device for analysis with a debugging tool (Lauterbach or Fido).

	  You should select this driver if the target kernel is meant for
	  an Intel Atom (non-netbook) mobile device containing a MIPI
	  P1149.7 standard implementation.

config SGI_IOC4
	tristate "SGI IOC4 Base IO support"
	depends on PCI
	---help---
	  This option enables basic support for the IOC4 chip on certain
	  SGI IO controller cards (IO9, IO10, and PCI-RT).  This option
	  does not enable any specific functions on such a card, but provides
	  necessary infrastructure for other drivers to utilize.

	  If you have an SGI Altix with an IOC4-based card say Y.
	  Otherwise say N.

config TIFM_CORE
	tristate "TI Flash Media interface support"
	depends on PCI
	help
	  If you want support for Texas Instruments(R) Flash Media adapters
	  you should select this option and then also choose an appropriate
	  host adapter, such as 'TI Flash Media PCI74xx/PCI76xx host adapter
	  support', if you have a TI PCI74xx compatible card reader, for
	  example.
	  You will also have to select some flash card format drivers. MMC/SD
	  cards are supported via 'MMC/SD Card support: TI Flash Media MMC/SD
	  Interface support (MMC_TIFM_SD)'.

	  To compile this driver as a module, choose M here: the module will
	  be called tifm_core.

config TIFM_7XX1
	tristate "TI Flash Media PCI74xx/PCI76xx host adapter support"
	depends on PCI && TIFM_CORE
	default TIFM_CORE
	help
	  This option enables support for Texas Instruments(R) PCI74xx and
	  PCI76xx families of Flash Media adapters, found in many laptops.
	  To make actual use of the device, you will have to select some
	  flash card format drivers, as outlined in the TIFM_CORE Help.

	  To compile this driver as a module, choose M here: the module will
	  be called tifm_7xx1.

config ICS932S401
	tristate "Integrated Circuits ICS932S401"
	depends on I2C
	help
	  If you say yes here you get support for the Integrated Circuits
	  ICS932S401 clock control chips.

	  This driver can also be built as a module. If so, the module
	  will be called ics932s401.

config ATMEL_SSC
	tristate "Device driver for Atmel SSC peripheral"
	depends on HAS_IOMEM && (AVR32 || ARCH_AT91 || COMPILE_TEST)
	---help---
	  This option enables device driver support for Atmel Synchronized
	  Serial Communication peripheral (SSC).

	  The SSC peripheral supports a wide variety of serial frame based
	  communications, i.e. I2S, SPI, etc.

	  If unsure, say N.

config XLNX_LCD
	tristate "Device driver for Xilinx Character LCD"
	depends on PPC_OF || MICROBLAZE
	---help---
	  This option enables device driver support for an Char LCD via GPIO

	  If unsure, say N.

config ENCLOSURE_SERVICES
	tristate "Enclosure Services"
	default n
	help
	  Provides support for intelligent enclosures (bays which
	  contain storage devices).  You also need either a host
	  driver (SCSI/ATA) which supports enclosures
	  or a SCSI enclosure device (SES) to use these services.

config SGI_XP
	tristate "Support communication between SGI SSIs"
	depends on NET
	depends on (IA64_GENERIC || IA64_SGI_SN2 || IA64_SGI_UV || X86_UV) && SMP
	select IA64_UNCACHED_ALLOCATOR if IA64_GENERIC || IA64_SGI_SN2
	select GENERIC_ALLOCATOR if IA64_GENERIC || IA64_SGI_SN2
	select SGI_GRU if X86_64 && SMP
	---help---
	  An SGI machine can be divided into multiple Single System
	  Images which act independently of each other and have
	  hardware based memory protection from the others.  Enabling
	  this feature will allow for direct communication between SSIs
	  based on a network adapter and DMA messaging.

config CS5535_MFGPT
	tristate "CS5535/CS5536 Geode Multi-Function General Purpose Timer (MFGPT) support"
	depends on MFD_CS5535
	default n
	help
	  This driver provides access to MFGPT functionality for other
	  drivers that need timers.  MFGPTs are available in the CS5535 and
	  CS5536 companion chips that are found in AMD Geode and several
	  other platforms.  They have a better resolution and max interval
	  than the generic PIT, and are suitable for use as high-res timers.
	  You probably don't want to enable this manually; other drivers that
	  make use of it should enable it.

config CS5535_MFGPT_DEFAULT_IRQ
	int
	depends on CS5535_MFGPT
	default 7
	help
	  MFGPTs on the CS5535 require an interrupt.  The selected IRQ
	  can be overridden as a module option as well as by driver that
	  use the cs5535_mfgpt_ API; however, different architectures might
	  want to use a different IRQ by default.  This is here for
	  architectures to set as necessary.

config CS5535_CLOCK_EVENT_SRC
	tristate "CS5535/CS5536 high-res timer (MFGPT) events"
	depends on GENERIC_CLOCKEVENTS && CS5535_MFGPT
	help
	  This driver provides a clock event source based on the MFGPT
	  timer(s) in the CS5535 and CS5536 companion chips.
	  MFGPTs have a better resolution and max interval than the
	  generic PIT, and are suitable for use as high-res timers.

config HP_ILO
	tristate "Channel interface driver for the HP iLO processor"
	depends on PCI
	default n
	help
	  The channel interface driver allows applications to communicate
	  with iLO management processors present on HP ProLiant servers.
	  Upon loading, the driver creates /dev/hpilo/dXccbN files, which
	  can be used to gather data from the management processor, via
	  read and write system calls.

	  To compile this driver as a module, choose M here: the
	  module will be called hpilo.

config QCOM_COINCELL
	tristate "Qualcomm coincell charger support"
	depends on MFD_SPMI_PMIC || COMPILE_TEST
	help
	  This driver supports the coincell block found inside of
	  Qualcomm PMICs.  The coincell charger provides a means to
	  charge a coincell battery or backup capacitor which is used
	  to maintain PMIC register and RTC state in the absence of
	  external power.

config SGI_GRU
	tristate "SGI GRU driver"
	depends on X86_UV && SMP
	default n
	select MMU_NOTIFIER
	---help---
	The GRU is a hardware resource located in the system chipset. The GRU
	contains memory that can be mmapped into the user address space. This memory is
	used to communicate with the GRU to perform functions such as load/store,
	scatter/gather, bcopy, AMOs, etc.  The GRU is directly accessed by user
	instructions using user virtual addresses. GRU instructions (ex., bcopy) use
	user virtual addresses for operands.

	If you are not running on a SGI UV system, say N.

config SGI_GRU_DEBUG
	bool  "SGI GRU driver debug"
	depends on SGI_GRU
	default n
	---help---
	This option enables additional debugging code for the SGI GRU driver.
	If you are unsure, say N.

config APDS9802ALS
	tristate "Medfield Avago APDS9802 ALS Sensor module"
	depends on I2C
	help
	  If you say yes here you get support for the ALS APDS9802 ambient
	  light sensor.

	  This driver can also be built as a module.  If so, the module
	  will be called apds9802als.

config ISL29003
	tristate "Intersil ISL29003 ambient light sensor"
	depends on I2C && SYSFS
	help
	  If you say yes here you get support for the Intersil ISL29003
	  ambient light sensor.

	  This driver can also be built as a module.  If so, the module
	  will be called isl29003.

config ISL29020
	tristate "Intersil ISL29020 ambient light sensor"
	depends on I2C
	help
	  If you say yes here you get support for the Intersil ISL29020
	  ambient light sensor.

	  This driver can also be built as a module.  If so, the module
	  will be called isl29020.

config SENSORS_TSL2550
	tristate "Taos TSL2550 ambient light sensor"
	depends on I2C && SYSFS
	help
	  If you say yes here you get support for the Taos TSL2550
	  ambient light sensor.

	  This driver can also be built as a module.  If so, the module
	  will be called tsl2550.

config SENSORS_BH1780
	tristate "ROHM BH1780GLI ambient light sensor"
	depends on I2C && SYSFS
	help
	  If you say yes here you get support for the ROHM BH1780GLI
	  ambient light sensor.

	  This driver can also be built as a module.  If so, the module
	  will be called bh1780gli.

config SENSORS_BH1770
         tristate "BH1770GLC / SFH7770 combined ALS - Proximity sensor"
         depends on I2C
         ---help---
           Say Y here if you want to build a driver for BH1770GLC (ROHM) or
	   SFH7770 (Osram) combined ambient light and proximity sensor chip.

           To compile this driver as a module, choose M here: the
           module will be called bh1770glc. If unsure, say N here.

config SENSORS_APDS990X
	 tristate "APDS990X combined als and proximity sensors"
	 depends on I2C
	 default n
	 ---help---
	   Say Y here if you want to build a driver for Avago APDS990x
	   combined ambient light and proximity sensor chip.

	   To compile this driver as a module, choose M here: the
	   module will be called apds990x. If unsure, say N here.

config HMC6352
	tristate "Honeywell HMC6352 compass"
	depends on I2C
	help
	  This driver provides support for the Honeywell HMC6352 compass,
	  providing configuration and heading data via sysfs.

config DS1682
	tristate "Dallas DS1682 Total Elapsed Time Recorder with Alarm"
	depends on I2C
	help
	  If you say yes here you get support for Dallas Semiconductor
	  DS1682 Total Elapsed Time Recorder.

	  This driver can also be built as a module.  If so, the module
	  will be called ds1682.

config SPEAR13XX_PCIE_GADGET
	bool "PCIe gadget support for SPEAr13XX platform"
	depends on ARCH_SPEAR13XX && BROKEN
	default n
	help
	 This option enables gadget support for PCIe controller. If
	 board file defines any controller as PCIe endpoint then a sysfs
	 entry will be created for that controller. User can use these
	 sysfs node to configure PCIe EP as per his requirements.

config TI_DAC7512
	tristate "Texas Instruments DAC7512"
	depends on SPI && SYSFS
	help
	  If you say yes here you get support for the Texas Instruments
	  DAC7512 16-bit digital-to-analog converter.

	  This driver can also be built as a module. If so, the module
	  will be called ti_dac7512.

config VMWARE_BALLOON
	tristate "VMware Balloon Driver"
	depends on VMWARE_VMCI && X86 && HYPERVISOR_GUEST
	help
	  This is VMware physical memory management driver which acts
	  like a "balloon" that can be inflated to reclaim physical pages
	  by reserving them in the guest and invalidating them in the
	  monitor, freeing up the underlying machine pages so they can
	  be allocated to other guests. The balloon can also be deflated
	  to allow the guest to use more physical memory.

	  If unsure, say N.

	  To compile this driver as a module, choose M here: the
	  module will be called vmw_balloon.

config ARM_CHARLCD
	bool "ARM Ltd. Character LCD Driver"
	depends on PLAT_VERSATILE
	help
	  This is a driver for the character LCD found on the ARM Ltd.
	  Versatile and RealView Platform Baseboards. It doesn't do
	  very much more than display the text "ARM Linux" on the first
	  line and the Linux version on the second line, but that's
	  still useful.

config BMP085
	bool
	depends on SYSFS

config BMP085_I2C
	tristate "BMP085 digital pressure sensor on I2C"
	select BMP085
	select REGMAP_I2C
	depends on I2C && SYSFS
	help
	  Say Y here if you want to support Bosch Sensortec's digital pressure
	  sensor hooked to an I2C bus.

	  To compile this driver as a module, choose M here: the
	  module will be called bmp085-i2c.

config BMP085_SPI
	tristate "BMP085 digital pressure sensor on SPI"
	select BMP085
	select REGMAP_SPI
	depends on SPI_MASTER && SYSFS
	help
	  Say Y here if you want to support Bosch Sensortec's digital pressure
	  sensor hooked to an SPI bus.

	  To compile this driver as a module, choose M here: the
	  module will be called bmp085-spi.

config PCH_PHUB
	tristate "Intel EG20T PCH/LAPIS Semicon IOH(ML7213/ML7223/ML7831) PHUB"
	select GENERIC_NET_UTILS
	depends on PCI && (X86_32 || COMPILE_TEST)
	help
	  This driver is for PCH(Platform controller Hub) PHUB(Packet Hub) of
	  Intel Topcliff which is an IOH(Input/Output Hub) for x86 embedded
	  processor. The Topcliff has MAC address and Option ROM data in SROM.
	  This driver can access MAC address and Option ROM data in SROM.

	  This driver also can be used for LAPIS Semiconductor's IOH,
	  ML7213/ML7223/ML7831.
	  ML7213 which is for IVI(In-Vehicle Infotainment) use.
	  ML7223 IOH is for MP(Media Phone) use.
	  ML7831 IOH is for general purpose use.
	  ML7213/ML7223/ML7831 is companion chip for Intel Atom E6xx series.
	  ML7213/ML7223/ML7831 is completely compatible for Intel EG20T PCH.

	  To compile this driver as a module, choose M here: the module will
	  be called pch_phub.

config USB_SWITCH_FSA9480
	tristate "FSA9480 USB Switch"
	depends on I2C
	help
	  The FSA9480 is a USB port accessory detector and switch.
	  The FSA9480 is fully controlled using I2C and enables USB data,
	  stereo and mono audio, video, microphone and UART data to use
	  a common connector port.

config LATTICE_ECP3_CONFIG
	tristate "Lattice ECP3 FPGA bitstream configuration via SPI"
	depends on SPI && SYSFS
	select FW_LOADER
	default	n
	help
	  This option enables support for bitstream configuration (programming
	  or loading) of the Lattice ECP3 FPGA family via SPI.

	  If unsure, say N.

config SRAM
	bool "Generic on-chip SRAM driver"
	depends on HAS_IOMEM
	select GENERIC_ALLOCATOR
	help
	  This driver allows you to declare a memory region to be managed by
	  the genalloc API. It is supposed to be used for small on-chip SRAM
	  areas found on many SoCs.

config VEXPRESS_SYSCFG
	bool "Versatile Express System Configuration driver"
	depends on VEXPRESS_CONFIG
	default y
	help
	  ARM Ltd. Versatile Express uses specialised platform configuration
	  bus. System Configuration interface is one of the possible means
	  of generating transactions on this bus.

<<<<<<< HEAD
config XILINX_TRAFGEN
	tristate "Xilinx Traffic Generator"
	help
	  This option enables support for the Xilinx Traffic Generator driver.
	  It is designed to generate AXI4 traffic which can be used to stress
	  different modules/interconnect connected in the system. Different
	  configurable options which are provided through sysfs entries allow
	  allow the user to generate a wide variety of traffic based on their
	  their requirements.

	  If unsure, say N

source "drivers/misc/jesd204b/Kconfig"
=======
config ALTERA_HWMUTEX
	tristate "Altera Hardware Mutex"
	help
	  This option enables device driver support for Altera Hardware Mutex.
	  Say Y here if you want to use the Altera hardware mutex support.

config ALTERA_SYSID
	tristate "Altera System ID"
	help
	This enables Altera System ID soft core driver.

config ALTERA_ILC
	tristate "Altera Interrupt Latency Counter driver"
	help
	  This enables the Interrupt Latency Counter driver for the Altera
	  SOCFPGA platform.

>>>>>>> 48850284
source "drivers/misc/c2port/Kconfig"
source "drivers/misc/eeprom/Kconfig"
source "drivers/misc/cb710/Kconfig"
source "drivers/misc/ti-st/Kconfig"
source "drivers/misc/lis3lv02d/Kconfig"
source "drivers/misc/altera-stapl/Kconfig"
source "drivers/misc/mei/Kconfig"
source "drivers/misc/vmw_vmci/Kconfig"
source "drivers/misc/mic/Kconfig"
source "drivers/misc/genwqe/Kconfig"
source "drivers/misc/echo/Kconfig"
source "drivers/misc/cxl/Kconfig"
endmenu<|MERGE_RESOLUTION|>--- conflicted
+++ resolved
@@ -533,7 +533,6 @@
 	  bus. System Configuration interface is one of the possible means
 	  of generating transactions on this bus.
 
-<<<<<<< HEAD
 config XILINX_TRAFGEN
 	tristate "Xilinx Traffic Generator"
 	help
@@ -547,7 +546,7 @@
 	  If unsure, say N
 
 source "drivers/misc/jesd204b/Kconfig"
-=======
+
 config ALTERA_HWMUTEX
 	tristate "Altera Hardware Mutex"
 	help
@@ -565,7 +564,6 @@
 	  This enables the Interrupt Latency Counter driver for the Altera
 	  SOCFPGA platform.
 
->>>>>>> 48850284
 source "drivers/misc/c2port/Kconfig"
 source "drivers/misc/eeprom/Kconfig"
 source "drivers/misc/cb710/Kconfig"

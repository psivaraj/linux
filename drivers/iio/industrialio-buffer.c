--- conflicted
+++ resolved
@@ -20,23 +20,17 @@
 #include <linux/cdev.h>
 #include <linux/slab.h>
 #include <linux/poll.h>
-<<<<<<< HEAD
 #include <linux/sched.h>
 #include <linux/dma-mapping.h>
-=======
 #include <linux/sched/signal.h>
->>>>>>> 125f1b10
 
 #include <linux/iio/iio.h>
 #include "iio_core.h"
 #include "iio_core_trigger.h"
 #include <linux/iio/sysfs.h>
 #include <linux/iio/buffer.h>
-<<<<<<< HEAD
 #include <linux/iio/trigger.h>
-=======
 #include <linux/iio/buffer_impl.h>
->>>>>>> 125f1b10
 
 static const char * const iio_endian_prefix[] = {
 	[IIO_BE] = "be",
@@ -273,7 +267,6 @@
 }
 EXPORT_SYMBOL(iio_buffer_init);
 
-<<<<<<< HEAD
 int iio_buffer_alloc_scanmask(struct iio_buffer *buffer,
 	struct iio_dev *indio_dev)
 {
@@ -300,7 +293,7 @@
 	kfree(buffer->scan_mask);
 }
 EXPORT_SYMBOL(iio_buffer_free_scanmask);
-=======
+
 /**
  * iio_buffer_set_attrs - Set buffer specific attributes
  * @buffer: The buffer for which we are setting attributes
@@ -312,7 +305,6 @@
 	buffer->attrs = attrs;
 }
 EXPORT_SYMBOL_GPL(iio_buffer_set_attrs);
->>>>>>> 125f1b10
 
 static ssize_t iio_show_scan_index(struct device *dev,
 				   struct device_attribute *attr,
@@ -413,16 +405,9 @@
 	unsigned long *trialmask;
 	unsigned int ch;
 
-<<<<<<< HEAD
-	trialmask = kzalloc(sizeof(*trialmask)*
-			    BITS_TO_LONGS(indio_dev->masklength),
-			    GFP_KERNEL);
-
-=======
 	trialmask = kmalloc_array(BITS_TO_LONGS(indio_dev->masklength),
 				  sizeof(*trialmask),
 				  GFP_KERNEL);
->>>>>>> 125f1b10
 	if (trialmask == NULL)
 		return -ENOMEM;
 	if (!indio_dev->masklength) {
@@ -470,7 +455,6 @@
 	return 0;
 }
 
-<<<<<<< HEAD
 static int iio_channel_mask_query(struct iio_dev *indio_dev,
 			struct iio_buffer *buffer, int bit)
 {
@@ -483,20 +467,6 @@
 	/* Ensure return value is 0 or 1. */
 	return !!test_bit(bit, buffer->channel_mask);
 }
-=======
-static int iio_scan_mask_query(struct iio_dev *indio_dev,
-			       struct iio_buffer *buffer, int bit)
-{
-	if (bit > indio_dev->masklength)
-		return -EINVAL;
-
-	if (!buffer->scan_mask)
-		return 0;
-
-	/* Ensure return value is 0 or 1. */
-	return !!test_bit(bit, buffer->scan_mask);
-};
->>>>>>> 125f1b10
 
 static ssize_t iio_scan_el_store(struct device *dev,
 				 struct device_attribute *attr,
@@ -1605,7 +1575,6 @@
 }
 EXPORT_SYMBOL_GPL(iio_buffer_put);
 
-<<<<<<< HEAD
 static int iio_buffer_query_block(struct iio_buffer *buffer,
 	struct iio_buffer_block __user *user_block)
 {
@@ -1761,7 +1730,7 @@
 
 	return indio_dev->buffer->access->mmap(indio_dev->buffer, vma);
 }
-=======
+
 /**
  * iio_device_attach_buffer - Attach a buffer to a IIO device
  * @indio_dev: The device the buffer should be attached to
@@ -1776,5 +1745,4 @@
 {
 	indio_dev->buffer = iio_buffer_get(buffer);
 }
-EXPORT_SYMBOL_GPL(iio_device_attach_buffer);
->>>>>>> 125f1b10
+EXPORT_SYMBOL_GPL(iio_device_attach_buffer);
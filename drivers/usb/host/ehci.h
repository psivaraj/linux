--- conflicted
+++ resolved
@@ -179,13 +179,8 @@
 	 * other external transceivers should be software-transparent
 	 */
 	void (*start_hnp)(struct ehci_hcd *ehci);
-<<<<<<< HEAD
-#ifdef CONFIG_XILINX_ZED
-	struct usb_otg	*ulpi;
-=======
 #ifdef CONFIG_XILINX_ZED_USB_OTG
 	struct otg_transceiver	*ulpi;
->>>>>>> f353a33a
 #endif
 #endif
 

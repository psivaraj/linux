/*
 * hw.h - DesignWare HS OTG Controller hardware definitions
 *
 * Copyright 2004-2013 Synopsys, Inc.
 *
 * Redistribution and use in source and binary forms, with or without
 * modification, are permitted provided that the following conditions
 * are met:
 * 1. Redistributions of source code must retain the above copyright
 *    notice, this list of conditions, and the following disclaimer,
 *    without modification.
 * 2. Redistributions in binary form must reproduce the above copyright
 *    notice, this list of conditions and the following disclaimer in the
 *    documentation and/or other materials provided with the distribution.
 * 3. The names of the above-listed copyright holders may not be used
 *    to endorse or promote products derived from this software without
 *    specific prior written permission.
 *
 * ALTERNATIVELY, this software may be distributed under the terms of the
 * GNU General Public License ("GPL") as published by the Free Software
 * Foundation; either version 2 of the License, or (at your option) any
 * later version.
 *
 * THIS SOFTWARE IS PROVIDED BY THE COPYRIGHT HOLDERS AND CONTRIBUTORS "AS
 * IS" AND ANY EXPRESS OR IMPLIED WARRANTIES, INCLUDING, BUT NOT LIMITED TO,
 * THE IMPLIED WARRANTIES OF MERCHANTABILITY AND FITNESS FOR A PARTICULAR
 * PURPOSE ARE DISCLAIMED. IN NO EVENT SHALL THE COPYRIGHT OWNER OR
 * CONTRIBUTORS BE LIABLE FOR ANY DIRECT, INDIRECT, INCIDENTAL, SPECIAL,
 * EXEMPLARY, OR CONSEQUENTIAL DAMAGES (INCLUDING, BUT NOT LIMITED TO,
 * PROCUREMENT OF SUBSTITUTE GOODS OR SERVICES; LOSS OF USE, DATA, OR
 * PROFITS; OR BUSINESS INTERRUPTION) HOWEVER CAUSED AND ON ANY THEORY OF
 * LIABILITY, WHETHER IN CONTRACT, STRICT LIABILITY, OR TORT (INCLUDING
 * NEGLIGENCE OR OTHERWISE) ARISING IN ANY WAY OUT OF THE USE OF THIS
 * SOFTWARE, EVEN IF ADVISED OF THE POSSIBILITY OF SUCH DAMAGE.
 */

#ifndef __DWC2_HW_H__
#define __DWC2_HW_H__

#define HSOTG_REG(x)	(x)

#define GOTGCTL				HSOTG_REG(0x000)
#define GOTGCTL_CHIRPEN			(1 << 27)
#define GOTGCTL_MULT_VALID_BC_MASK	(0x1f << 22)
#define GOTGCTL_MULT_VALID_BC_SHIFT	22
#define GOTGCTL_OTGVER			(1 << 20)
#define GOTGCTL_BSESVLD			(1 << 19)
#define GOTGCTL_ASESVLD			(1 << 18)
#define GOTGCTL_DBNC_SHORT		(1 << 17)
#define GOTGCTL_CONID_B			(1 << 16)
#define GOTGCTL_DEVHNPEN		(1 << 11)
#define GOTGCTL_HSTSETHNPEN		(1 << 10)
#define GOTGCTL_HNPREQ			(1 << 9)
#define GOTGCTL_HSTNEGSCS		(1 << 8)
#define GOTGCTL_SESREQ			(1 << 1)
#define GOTGCTL_SESREQSCS		(1 << 0)

#define GOTGINT				HSOTG_REG(0x004)
#define GOTGINT_DBNCE_DONE		(1 << 19)
#define GOTGINT_A_DEV_TOUT_CHG		(1 << 18)
#define GOTGINT_HST_NEG_DET		(1 << 17)
#define GOTGINT_HST_NEG_SUC_STS_CHNG	(1 << 9)
#define GOTGINT_SES_REQ_SUC_STS_CHNG	(1 << 8)
#define GOTGINT_SES_END_DET		(1 << 2)

#define GAHBCFG				HSOTG_REG(0x008)
#define GAHBCFG_AHB_SINGLE		(1 << 23)
#define GAHBCFG_NOTI_ALL_DMA_WRIT	(1 << 22)
#define GAHBCFG_REM_MEM_SUPP		(1 << 21)
#define GAHBCFG_P_TXF_EMP_LVL		(1 << 8)
#define GAHBCFG_NP_TXF_EMP_LVL		(1 << 7)
#define GAHBCFG_DMA_EN			(1 << 5)
#define GAHBCFG_HBSTLEN_MASK		(0xf << 1)
#define GAHBCFG_HBSTLEN_SHIFT		1
#define GAHBCFG_HBSTLEN_SINGLE		0
#define GAHBCFG_HBSTLEN_INCR		1
#define GAHBCFG_HBSTLEN_INCR4		3
#define GAHBCFG_HBSTLEN_INCR8		5
#define GAHBCFG_HBSTLEN_INCR16		7
#define GAHBCFG_GLBL_INTR_EN		(1 << 0)
#define GAHBCFG_CTRL_MASK		(GAHBCFG_P_TXF_EMP_LVL | \
					 GAHBCFG_NP_TXF_EMP_LVL | \
					 GAHBCFG_DMA_EN | \
					 GAHBCFG_GLBL_INTR_EN)

#define GUSBCFG				HSOTG_REG(0x00C)
#define GUSBCFG_FORCEDEVMODE		(1 << 30)
#define GUSBCFG_FORCEHOSTMODE		(1 << 29)
#define GUSBCFG_TXENDDELAY		(1 << 28)
#define GUSBCFG_ICTRAFFICPULLREMOVE	(1 << 27)
#define GUSBCFG_ICUSBCAP		(1 << 26)
#define GUSBCFG_ULPI_INT_PROT_DIS	(1 << 25)
#define GUSBCFG_INDICATORPASSTHROUGH	(1 << 24)
#define GUSBCFG_INDICATORCOMPLEMENT	(1 << 23)
#define GUSBCFG_TERMSELDLPULSE		(1 << 22)
#define GUSBCFG_ULPI_INT_VBUS_IND	(1 << 21)
#define GUSBCFG_ULPI_EXT_VBUS_DRV	(1 << 20)
#define GUSBCFG_ULPI_CLK_SUSP_M		(1 << 19)
#define GUSBCFG_ULPI_AUTO_RES		(1 << 18)
#define GUSBCFG_ULPI_FS_LS		(1 << 17)
#define GUSBCFG_OTG_UTMI_FS_SEL		(1 << 16)
#define GUSBCFG_PHY_LP_CLK_SEL		(1 << 15)
#define GUSBCFG_USBTRDTIM_MASK		(0xf << 10)
#define GUSBCFG_USBTRDTIM_SHIFT		10
#define GUSBCFG_HNPCAP			(1 << 9)
#define GUSBCFG_SRPCAP			(1 << 8)
#define GUSBCFG_DDRSEL			(1 << 7)
#define GUSBCFG_PHYSEL			(1 << 6)
#define GUSBCFG_FSINTF			(1 << 5)
#define GUSBCFG_ULPI_UTMI_SEL		(1 << 4)
#define GUSBCFG_PHYIF16			(1 << 3)
#define GUSBCFG_PHYIF8			(0 << 3)
#define GUSBCFG_TOUTCAL_MASK		(0x7 << 0)
#define GUSBCFG_TOUTCAL_SHIFT		0
#define GUSBCFG_TOUTCAL_LIMIT		0x7
#define GUSBCFG_TOUTCAL(_x)		((_x) << 0)

#define GRSTCTL				HSOTG_REG(0x010)
#define GRSTCTL_AHBIDLE			(1 << 31)
#define GRSTCTL_DMAREQ			(1 << 30)
#define GRSTCTL_TXFNUM_MASK		(0x1f << 6)
#define GRSTCTL_TXFNUM_SHIFT		6
#define GRSTCTL_TXFNUM_LIMIT		0x1f
#define GRSTCTL_TXFNUM(_x)		((_x) << 6)
#define GRSTCTL_TXFFLSH			(1 << 5)
#define GRSTCTL_RXFFLSH			(1 << 4)
#define GRSTCTL_IN_TKNQ_FLSH		(1 << 3)
#define GRSTCTL_FRMCNTRRST		(1 << 2)
#define GRSTCTL_HSFTRST			(1 << 1)
#define GRSTCTL_CSFTRST			(1 << 0)

#define GINTSTS				HSOTG_REG(0x014)
#define GINTMSK				HSOTG_REG(0x018)
#define GINTSTS_WKUPINT			(1 << 31)
#define GINTSTS_SESSREQINT		(1 << 30)
#define GINTSTS_DISCONNINT		(1 << 29)
#define GINTSTS_CONIDSTSCHNG		(1 << 28)
#define GINTSTS_LPMTRANRCVD		(1 << 27)
#define GINTSTS_PTXFEMP			(1 << 26)
#define GINTSTS_HCHINT			(1 << 25)
#define GINTSTS_PRTINT			(1 << 24)
#define GINTSTS_RESETDET		(1 << 23)
#define GINTSTS_FET_SUSP		(1 << 22)
#define GINTSTS_INCOMPL_IP		(1 << 21)
#define GINTSTS_INCOMPL_SOIN		(1 << 20)
#define GINTSTS_OEPINT			(1 << 19)
#define GINTSTS_IEPINT			(1 << 18)
#define GINTSTS_EPMIS			(1 << 17)
#define GINTSTS_RESTOREDONE		(1 << 16)
#define GINTSTS_EOPF			(1 << 15)
#define GINTSTS_ISOUTDROP		(1 << 14)
#define GINTSTS_ENUMDONE		(1 << 13)
#define GINTSTS_USBRST			(1 << 12)
#define GINTSTS_USBSUSP			(1 << 11)
#define GINTSTS_ERLYSUSP		(1 << 10)
#define GINTSTS_I2CINT			(1 << 9)
#define GINTSTS_ULPI_CK_INT		(1 << 8)
#define GINTSTS_GOUTNAKEFF		(1 << 7)
#define GINTSTS_GINNAKEFF		(1 << 6)
#define GINTSTS_NPTXFEMP		(1 << 5)
#define GINTSTS_RXFLVL			(1 << 4)
#define GINTSTS_SOF			(1 << 3)
#define GINTSTS_OTGINT			(1 << 2)
#define GINTSTS_MODEMIS			(1 << 1)
#define GINTSTS_CURMODE_HOST		(1 << 0)

#define GRXSTSR				HSOTG_REG(0x01C)
#define GRXSTSP				HSOTG_REG(0x020)
#define GRXSTS_FN_MASK			(0x7f << 25)
#define GRXSTS_FN_SHIFT			25
#define GRXSTS_PKTSTS_MASK		(0xf << 17)
#define GRXSTS_PKTSTS_SHIFT		17
#define GRXSTS_PKTSTS_GLOBALOUTNAK	(0x1 << 17)
#define GRXSTS_PKTSTS_OUTRX		(0x2 << 17)
#define GRXSTS_PKTSTS_HCHIN		2
#define GRXSTS_PKTSTS_OUTDONE		(0x3 << 17)
#define GRXSTS_PKTSTS_HCHIN_XFER_COMP	3
#define GRXSTS_PKTSTS_SETUPDONE		(0x4 << 17)
#define GRXSTS_PKTSTS_DATATOGGLEERR	5
#define GRXSTS_PKTSTS_SETUPRX		(0x6 << 17)
#define GRXSTS_PKTSTS_HCHHALTED		7
#define GRXSTS_HCHNUM_MASK		(0xf << 0)
#define GRXSTS_HCHNUM_SHIFT		0
#define GRXSTS_DPID_MASK		(0x3 << 15)
#define GRXSTS_DPID_SHIFT		15
#define GRXSTS_BYTECNT_MASK		(0x7ff << 4)
#define GRXSTS_BYTECNT_SHIFT		4
#define GRXSTS_EPNUM_MASK		(0xf << 0)
#define GRXSTS_EPNUM_SHIFT		0

#define GRXFSIZ				HSOTG_REG(0x024)
#define GRXFSIZ_DEPTH_MASK		(0xffff << 0)
#define GRXFSIZ_DEPTH_SHIFT		0

#define GNPTXFSIZ			HSOTG_REG(0x028)
/* Use FIFOSIZE_* constants to access this register */

#define GNPTXSTS			HSOTG_REG(0x02C)
#define GNPTXSTS_NP_TXQ_TOP_MASK		(0x7f << 24)
#define GNPTXSTS_NP_TXQ_TOP_SHIFT		24
#define GNPTXSTS_NP_TXQ_SPC_AVAIL_MASK		(0xff << 16)
#define GNPTXSTS_NP_TXQ_SPC_AVAIL_SHIFT		16
#define GNPTXSTS_NP_TXQ_SPC_AVAIL_GET(_v)	(((_v) >> 16) & 0xff)
#define GNPTXSTS_NP_TXF_SPC_AVAIL_MASK		(0xffff << 0)
#define GNPTXSTS_NP_TXF_SPC_AVAIL_SHIFT		0
#define GNPTXSTS_NP_TXF_SPC_AVAIL_GET(_v)	(((_v) >> 0) & 0xffff)

#define GI2CCTL				HSOTG_REG(0x0030)
#define GI2CCTL_BSYDNE			(1 << 31)
#define GI2CCTL_RW			(1 << 30)
#define GI2CCTL_I2CDATSE0		(1 << 28)
#define GI2CCTL_I2CDEVADDR_MASK		(0x3 << 26)
#define GI2CCTL_I2CDEVADDR_SHIFT	26
#define GI2CCTL_I2CSUSPCTL		(1 << 25)
#define GI2CCTL_ACK			(1 << 24)
#define GI2CCTL_I2CEN			(1 << 23)
#define GI2CCTL_ADDR_MASK		(0x7f << 16)
#define GI2CCTL_ADDR_SHIFT		16
#define GI2CCTL_REGADDR_MASK		(0xff << 8)
#define GI2CCTL_REGADDR_SHIFT		8
#define GI2CCTL_RWDATA_MASK		(0xff << 0)
#define GI2CCTL_RWDATA_SHIFT		0

#define GPVNDCTL			HSOTG_REG(0x0034)
#define GGPIO				HSOTG_REG(0x0038)
#define GUID				HSOTG_REG(0x003c)
#define GSNPSID				HSOTG_REG(0x0040)
#define GHWCFG1				HSOTG_REG(0x0044)

#define GHWCFG2				HSOTG_REG(0x0048)
#define GHWCFG2_OTG_ENABLE_IC_USB		(1 << 31)
#define GHWCFG2_DEV_TOKEN_Q_DEPTH_MASK		(0x1f << 26)
#define GHWCFG2_DEV_TOKEN_Q_DEPTH_SHIFT		26
#define GHWCFG2_HOST_PERIO_TX_Q_DEPTH_MASK	(0x3 << 24)
#define GHWCFG2_HOST_PERIO_TX_Q_DEPTH_SHIFT	24
#define GHWCFG2_NONPERIO_TX_Q_DEPTH_MASK	(0x3 << 22)
#define GHWCFG2_NONPERIO_TX_Q_DEPTH_SHIFT	22
#define GHWCFG2_MULTI_PROC_INT			(1 << 20)
#define GHWCFG2_DYNAMIC_FIFO			(1 << 19)
#define GHWCFG2_PERIO_EP_SUPPORTED		(1 << 18)
#define GHWCFG2_NUM_HOST_CHAN_MASK		(0xf << 14)
#define GHWCFG2_NUM_HOST_CHAN_SHIFT		14
#define GHWCFG2_NUM_DEV_EP_MASK			(0xf << 10)
#define GHWCFG2_NUM_DEV_EP_SHIFT		10
#define GHWCFG2_FS_PHY_TYPE_MASK		(0x3 << 8)
#define GHWCFG2_FS_PHY_TYPE_SHIFT		8
#define GHWCFG2_FS_PHY_TYPE_NOT_SUPPORTED	0
#define GHWCFG2_FS_PHY_TYPE_DEDICATED		1
#define GHWCFG2_FS_PHY_TYPE_SHARED_UTMI		2
#define GHWCFG2_FS_PHY_TYPE_SHARED_ULPI		3
#define GHWCFG2_HS_PHY_TYPE_MASK		(0x3 << 6)
#define GHWCFG2_HS_PHY_TYPE_SHIFT		6
#define GHWCFG2_HS_PHY_TYPE_NOT_SUPPORTED	0
#define GHWCFG2_HS_PHY_TYPE_UTMI		1
#define GHWCFG2_HS_PHY_TYPE_ULPI		2
#define GHWCFG2_HS_PHY_TYPE_UTMI_ULPI		3
#define GHWCFG2_POINT2POINT			(1 << 5)
#define GHWCFG2_ARCHITECTURE_MASK		(0x3 << 3)
#define GHWCFG2_ARCHITECTURE_SHIFT		3
#define GHWCFG2_SLAVE_ONLY_ARCH			0
#define GHWCFG2_EXT_DMA_ARCH			1
#define GHWCFG2_INT_DMA_ARCH			2
#define GHWCFG2_OP_MODE_MASK			(0x7 << 0)
#define GHWCFG2_OP_MODE_SHIFT			0
#define GHWCFG2_OP_MODE_HNP_SRP_CAPABLE		0
#define GHWCFG2_OP_MODE_SRP_ONLY_CAPABLE	1
#define GHWCFG2_OP_MODE_NO_HNP_SRP_CAPABLE	2
#define GHWCFG2_OP_MODE_SRP_CAPABLE_DEVICE	3
#define GHWCFG2_OP_MODE_NO_SRP_CAPABLE_DEVICE	4
#define GHWCFG2_OP_MODE_SRP_CAPABLE_HOST	5
#define GHWCFG2_OP_MODE_NO_SRP_CAPABLE_HOST	6
#define GHWCFG2_OP_MODE_UNDEFINED		7

#define GHWCFG3				HSOTG_REG(0x004c)
#define GHWCFG3_DFIFO_DEPTH_MASK		(0xffff << 16)
#define GHWCFG3_DFIFO_DEPTH_SHIFT		16
#define GHWCFG3_OTG_LPM_EN			(1 << 15)
#define GHWCFG3_BC_SUPPORT			(1 << 14)
#define GHWCFG3_OTG_ENABLE_HSIC			(1 << 13)
#define GHWCFG3_ADP_SUPP			(1 << 12)
#define GHWCFG3_SYNCH_RESET_TYPE		(1 << 11)
#define GHWCFG3_OPTIONAL_FEATURES		(1 << 10)
#define GHWCFG3_VENDOR_CTRL_IF			(1 << 9)
#define GHWCFG3_I2C				(1 << 8)
#define GHWCFG3_OTG_FUNC			(1 << 7)
#define GHWCFG3_PACKET_SIZE_CNTR_WIDTH_MASK	(0x7 << 4)
#define GHWCFG3_PACKET_SIZE_CNTR_WIDTH_SHIFT	4
#define GHWCFG3_XFER_SIZE_CNTR_WIDTH_MASK	(0xf << 0)
#define GHWCFG3_XFER_SIZE_CNTR_WIDTH_SHIFT	0

#define GHWCFG4				HSOTG_REG(0x0050)
#define GHWCFG4_DESC_DMA_DYN			(1 << 31)
#define GHWCFG4_DESC_DMA			(1 << 30)
#define GHWCFG4_NUM_IN_EPS_MASK			(0xf << 26)
#define GHWCFG4_NUM_IN_EPS_SHIFT		26
#define GHWCFG4_DED_FIFO_EN			(1 << 25)
#define GHWCFG4_SESSION_END_FILT_EN		(1 << 24)
#define GHWCFG4_B_VALID_FILT_EN			(1 << 23)
#define GHWCFG4_A_VALID_FILT_EN			(1 << 22)
#define GHWCFG4_VBUS_VALID_FILT_EN		(1 << 21)
#define GHWCFG4_IDDIG_FILT_EN			(1 << 20)
#define GHWCFG4_NUM_DEV_MODE_CTRL_EP_MASK	(0xf << 16)
#define GHWCFG4_NUM_DEV_MODE_CTRL_EP_SHIFT	16
#define GHWCFG4_UTMI_PHY_DATA_WIDTH_MASK	(0x3 << 14)
#define GHWCFG4_UTMI_PHY_DATA_WIDTH_SHIFT	14
#define GHWCFG4_UTMI_PHY_DATA_WIDTH_8		0
#define GHWCFG4_UTMI_PHY_DATA_WIDTH_16		1
#define GHWCFG4_UTMI_PHY_DATA_WIDTH_8_OR_16	2
#define GHWCFG4_XHIBER				(1 << 7)
#define GHWCFG4_HIBER				(1 << 6)
#define GHWCFG4_MIN_AHB_FREQ			(1 << 5)
#define GHWCFG4_POWER_OPTIMIZ			(1 << 4)
#define GHWCFG4_NUM_DEV_PERIO_IN_EP_MASK	(0xf << 0)
#define GHWCFG4_NUM_DEV_PERIO_IN_EP_SHIFT	0

#define GLPMCFG				HSOTG_REG(0x0054)
#define GLPMCFG_INV_SEL_HSIC		(1 << 31)
#define GLPMCFG_HSIC_CONNECT		(1 << 30)
#define GLPMCFG_RETRY_COUNT_STS_MASK	(0x7 << 25)
#define GLPMCFG_RETRY_COUNT_STS_SHIFT	25
#define GLPMCFG_SEND_LPM		(1 << 24)
#define GLPMCFG_RETRY_COUNT_MASK	(0x7 << 21)
#define GLPMCFG_RETRY_COUNT_SHIFT	21
#define GLPMCFG_LPM_CHAN_INDEX_MASK	(0xf << 17)
#define GLPMCFG_LPM_CHAN_INDEX_SHIFT	17
#define GLPMCFG_SLEEP_STATE_RESUMEOK	(1 << 16)
#define GLPMCFG_PRT_SLEEP_STS		(1 << 15)
#define GLPMCFG_LPM_RESP_MASK		(0x3 << 13)
#define GLPMCFG_LPM_RESP_SHIFT		13
#define GLPMCFG_HIRD_THRES_MASK		(0x1f << 8)
#define GLPMCFG_HIRD_THRES_SHIFT	8
#define GLPMCFG_HIRD_THRES_EN			(0x10 << 8)
#define GLPMCFG_EN_UTMI_SLEEP		(1 << 7)
#define GLPMCFG_REM_WKUP_EN		(1 << 6)
#define GLPMCFG_HIRD_MASK		(0xf << 2)
#define GLPMCFG_HIRD_SHIFT		2
#define GLPMCFG_APPL_RESP		(1 << 1)
#define GLPMCFG_LPM_CAP_EN		(1 << 0)

#define GPWRDN				HSOTG_REG(0x0058)
#define GPWRDN_MULT_VAL_ID_BC_MASK	(0x1f << 24)
#define GPWRDN_MULT_VAL_ID_BC_SHIFT	24
#define GPWRDN_ADP_INT			(1 << 23)
#define GPWRDN_BSESSVLD			(1 << 22)
#define GPWRDN_IDSTS			(1 << 21)
#define GPWRDN_LINESTATE_MASK		(0x3 << 19)
#define GPWRDN_LINESTATE_SHIFT		19
#define GPWRDN_STS_CHGINT_MSK		(1 << 18)
#define GPWRDN_STS_CHGINT		(1 << 17)
#define GPWRDN_SRP_DET_MSK		(1 << 16)
#define GPWRDN_SRP_DET			(1 << 15)
#define GPWRDN_CONNECT_DET_MSK		(1 << 14)
#define GPWRDN_CONNECT_DET		(1 << 13)
#define GPWRDN_DISCONN_DET_MSK		(1 << 12)
#define GPWRDN_DISCONN_DET		(1 << 11)
#define GPWRDN_RST_DET_MSK		(1 << 10)
#define GPWRDN_RST_DET			(1 << 9)
#define GPWRDN_LNSTSCHG_MSK		(1 << 8)
#define GPWRDN_LNSTSCHG			(1 << 7)
#define GPWRDN_DIS_VBUS			(1 << 6)
#define GPWRDN_PWRDNSWTCH		(1 << 5)
#define GPWRDN_PWRDNRSTN		(1 << 4)
#define GPWRDN_PWRDNCLMP		(1 << 3)
#define GPWRDN_RESTORE			(1 << 2)
#define GPWRDN_PMUACTV			(1 << 1)
#define GPWRDN_PMUINTSEL		(1 << 0)

#define GDFIFOCFG			HSOTG_REG(0x005c)
#define GDFIFOCFG_EPINFOBASE_MASK	(0xffff << 16)
#define GDFIFOCFG_EPINFOBASE_SHIFT	16
#define GDFIFOCFG_GDFIFOCFG_MASK	(0xffff << 0)
#define GDFIFOCFG_GDFIFOCFG_SHIFT	0

#define ADPCTL				HSOTG_REG(0x0060)
#define ADPCTL_AR_MASK			(0x3 << 27)
#define ADPCTL_AR_SHIFT			27
#define ADPCTL_ADP_TMOUT_INT_MSK	(1 << 26)
#define ADPCTL_ADP_SNS_INT_MSK		(1 << 25)
#define ADPCTL_ADP_PRB_INT_MSK		(1 << 24)
#define ADPCTL_ADP_TMOUT_INT		(1 << 23)
#define ADPCTL_ADP_SNS_INT		(1 << 22)
#define ADPCTL_ADP_PRB_INT		(1 << 21)
#define ADPCTL_ADPENA			(1 << 20)
#define ADPCTL_ADPRES			(1 << 19)
#define ADPCTL_ENASNS			(1 << 18)
#define ADPCTL_ENAPRB			(1 << 17)
#define ADPCTL_RTIM_MASK		(0x7ff << 6)
#define ADPCTL_RTIM_SHIFT		6
#define ADPCTL_PRB_PER_MASK		(0x3 << 4)
#define ADPCTL_PRB_PER_SHIFT		4
#define ADPCTL_PRB_DELTA_MASK		(0x3 << 2)
#define ADPCTL_PRB_DELTA_SHIFT		2
#define ADPCTL_PRB_DSCHRG_MASK		(0x3 << 0)
#define ADPCTL_PRB_DSCHRG_SHIFT		0

#define HPTXFSIZ			HSOTG_REG(0x100)
/* Use FIFOSIZE_* constants to access this register */

#define DPTXFSIZN(_a)			HSOTG_REG(0x104 + (((_a) - 1) * 4))
/* Use FIFOSIZE_* constants to access this register */

/* These apply to the GNPTXFSIZ, HPTXFSIZ and DPTXFSIZN registers */
#define FIFOSIZE_DEPTH_MASK		(0xffff << 16)
#define FIFOSIZE_DEPTH_SHIFT		16
#define FIFOSIZE_STARTADDR_MASK		(0xffff << 0)
#define FIFOSIZE_STARTADDR_SHIFT	0
<<<<<<< HEAD
#define DPTXFSIZN_DPTXFSIZE_GET(_v)	(((_v) >> 16) & 0xffff)
#define DPTXFSIZN_DPTXFSIZE(_x)		((_x) << 16)
#define DPTXFSIZN_DPTXFADDR(_x)		((_x) << 0)
=======
#define FIFOSIZE_DEPTH_GET(_x)		(((_x) >> 16) & 0xffff)
>>>>>>> 38dbab50

/* Device mode registers */

#define DCFG				HSOTG_REG(0x800)
#define DCFG_EPMISCNT_MASK		(0x1f << 18)
#define DCFG_EPMISCNT_SHIFT		18
#define DCFG_EPMISCNT_LIMIT		0x1f
#define DCFG_EPMISCNT(_x)		((_x) << 18)
#define DCFG_PERFRINT_MASK		(0x3 << 11)
#define DCFG_PERFRINT_SHIFT		11
#define DCFG_PERFRINT_LIMIT		0x3
#define DCFG_PERFRINT(_x)		((_x) << 11)
#define DCFG_DEVADDR_MASK		(0x7f << 4)
#define DCFG_DEVADDR_SHIFT		4
#define DCFG_DEVADDR_LIMIT		0x7f
#define DCFG_DEVADDR(_x)		((_x) << 4)
#define DCFG_NZ_STS_OUT_HSHK		(1 << 2)
#define DCFG_DEVSPD_MASK		(0x3 << 0)
#define DCFG_DEVSPD_SHIFT		0
#define DCFG_DEVSPD_HS			0
#define DCFG_DEVSPD_FS			1
#define DCFG_DEVSPD_LS			2
#define DCFG_DEVSPD_FS48		3

#define DCTL				HSOTG_REG(0x804)
#define DCTL_PWRONPRGDONE		(1 << 11)
#define DCTL_CGOUTNAK			(1 << 10)
#define DCTL_SGOUTNAK			(1 << 9)
#define DCTL_CGNPINNAK			(1 << 8)
#define DCTL_SGNPINNAK			(1 << 7)
#define DCTL_TSTCTL_MASK		(0x7 << 4)
#define DCTL_TSTCTL_SHIFT		4
#define DCTL_GOUTNAKSTS			(1 << 3)
#define DCTL_GNPINNAKSTS		(1 << 2)
#define DCTL_SFTDISCON			(1 << 1)
#define DCTL_RMTWKUPSIG			(1 << 0)

#define DSTS				HSOTG_REG(0x808)
#define DSTS_SOFFN_MASK			(0x3fff << 8)
#define DSTS_SOFFN_SHIFT		8
#define DSTS_SOFFN_LIMIT		0x3fff
#define DSTS_SOFFN(_x)			((_x) << 8)
#define DSTS_ERRATICERR			(1 << 3)
#define DSTS_ENUMSPD_MASK		(0x3 << 1)
#define DSTS_ENUMSPD_SHIFT		1
#define DSTS_ENUMSPD_HS			0
#define DSTS_ENUMSPD_FS			1
#define DSTS_ENUMSPD_LS			2
#define DSTS_ENUMSPD_FS48		3
#define DSTS_SUSPSTS			(1 << 0)

#define DIEPMSK				HSOTG_REG(0x810)
#define DIEPMSK_TXFIFOEMPTY		(1 << 7)
#define DIEPMSK_INEPNAKEFFMSK		(1 << 6)
#define DIEPMSK_INTKNEPMISMSK		(1 << 5)
#define DIEPMSK_INTKNTXFEMPMSK		(1 << 4)
#define DIEPMSK_TIMEOUTMSK		(1 << 3)
#define DIEPMSK_AHBERRMSK		(1 << 2)
#define DIEPMSK_EPDISBLDMSK		(1 << 1)
#define DIEPMSK_XFERCOMPLMSK		(1 << 0)

#define DOEPMSK				HSOTG_REG(0x814)
#define DOEPMSK_BACK2BACKSETUP		(1 << 6)
#define DOEPMSK_OUTTKNEPDISMSK		(1 << 4)
#define DOEPMSK_SETUPMSK		(1 << 3)
#define DOEPMSK_AHBERRMSK		(1 << 2)
#define DOEPMSK_EPDISBLDMSK		(1 << 1)
#define DOEPMSK_XFERCOMPLMSK		(1 << 0)

#define DAINT				HSOTG_REG(0x818)
#define DAINTMSK			HSOTG_REG(0x81C)
#define DAINT_OUTEP_SHIFT		16
#define DAINT_OUTEP(_x)			(1 << ((_x) + 16))
#define DAINT_INEP(_x)			(1 << (_x))

#define DTKNQR1				HSOTG_REG(0x820)
#define DTKNQR2				HSOTG_REG(0x824)
#define DTKNQR3				HSOTG_REG(0x830)
#define DTKNQR4				HSOTG_REG(0x834)

#define DVBUSDIS			HSOTG_REG(0x828)
#define DVBUSPULSE			HSOTG_REG(0x82C)

#define DIEPCTL0			HSOTG_REG(0x900)
#define DIEPCTL(_a)			HSOTG_REG(0x900 + ((_a) * 0x20))

#define DOEPCTL0			HSOTG_REG(0xB00)
#define DOEPCTL(_a)			HSOTG_REG(0xB00 + ((_a) * 0x20))

/* EP0 specialness:
 * bits[29..28] - reserved (no SetD0PID, SetD1PID)
 * bits[25..22] - should always be zero, this isn't a periodic endpoint
 * bits[10..0]  - MPS setting different for EP0
 */
#define D0EPCTL_MPS_MASK		(0x3 << 0)
#define D0EPCTL_MPS_SHIFT		0
#define D0EPCTL_MPS_64			0
#define D0EPCTL_MPS_32			1
#define D0EPCTL_MPS_16			2
#define D0EPCTL_MPS_8			3

#define DXEPCTL_EPENA			(1 << 31)
#define DXEPCTL_EPDIS			(1 << 30)
#define DXEPCTL_SETD1PID		(1 << 29)
#define DXEPCTL_SETODDFR		(1 << 29)
#define DXEPCTL_SETD0PID		(1 << 28)
#define DXEPCTL_SETEVENFR		(1 << 28)
#define DXEPCTL_SNAK			(1 << 27)
#define DXEPCTL_CNAK			(1 << 26)
#define DXEPCTL_TXFNUM_MASK		(0xf << 22)
#define DXEPCTL_TXFNUM_SHIFT		22
#define DXEPCTL_TXFNUM_LIMIT		0xf
#define DXEPCTL_TXFNUM(_x)		((_x) << 22)
#define DXEPCTL_STALL			(1 << 21)
#define DXEPCTL_SNP			(1 << 20)
#define DXEPCTL_EPTYPE_MASK		(0x3 << 18)
<<<<<<< HEAD
#define DXEPCTL_EPTYPE_SHIFT		18
=======
>>>>>>> 38dbab50
#define DXEPCTL_EPTYPE_CONTROL		(0x0 << 18)
#define DXEPCTL_EPTYPE_ISO		(0x1 << 18)
#define DXEPCTL_EPTYPE_BULK		(0x2 << 18)
#define DXEPCTL_EPTYPE_INTERRUPT	(0x3 << 18)

#define DXEPCTL_NAKSTS			(1 << 17)
#define DXEPCTL_DPID			(1 << 16)
#define DXEPCTL_EOFRNUM			(1 << 16)
#define DXEPCTL_USBACTEP		(1 << 15)
#define DXEPCTL_NEXTEP_MASK		(0xf << 11)
#define DXEPCTL_NEXTEP_SHIFT		11
#define DXEPCTL_NEXTEP_LIMIT		0xf
#define DXEPCTL_NEXTEP(_x)		((_x) << 11)
#define DXEPCTL_MPS_MASK		(0x7ff << 0)
#define DXEPCTL_MPS_SHIFT		0
#define DXEPCTL_MPS_LIMIT		0x7ff
#define DXEPCTL_MPS(_x)			((_x) << 0)

#define DIEPINT(_a)			HSOTG_REG(0x908 + ((_a) * 0x20))
#define DOEPINT(_a)			HSOTG_REG(0xB08 + ((_a) * 0x20))
#define DXEPINT_INEPNAKEFF		(1 << 6)
#define DXEPINT_BACK2BACKSETUP		(1 << 6)
#define DXEPINT_INTKNEPMIS		(1 << 5)
#define DXEPINT_INTKNTXFEMP		(1 << 4)
#define DXEPINT_OUTTKNEPDIS		(1 << 4)
#define DXEPINT_TIMEOUT			(1 << 3)
#define DXEPINT_SETUP			(1 << 3)
#define DXEPINT_AHBERR			(1 << 2)
#define DXEPINT_EPDISBLD		(1 << 1)
#define DXEPINT_XFERCOMPL		(1 << 0)

#define DIEPTSIZ0			HSOTG_REG(0x910)
#define DIEPTSIZ0_PKTCNT_MASK		(0x3 << 19)
#define DIEPTSIZ0_PKTCNT_SHIFT		19
#define DIEPTSIZ0_PKTCNT_LIMIT		0x3
#define DIEPTSIZ0_PKTCNT(_x)		((_x) << 19)
#define DIEPTSIZ0_XFERSIZE_MASK		(0x7f << 0)
#define DIEPTSIZ0_XFERSIZE_SHIFT	0
#define DIEPTSIZ0_XFERSIZE_LIMIT	0x7f
#define DIEPTSIZ0_XFERSIZE(_x)		((_x) << 0)

#define DOEPTSIZ0			HSOTG_REG(0xB10)
#define DOEPTSIZ0_SUPCNT_MASK		(0x3 << 29)
#define DOEPTSIZ0_SUPCNT_SHIFT		29
#define DOEPTSIZ0_SUPCNT_LIMIT		0x3
#define DOEPTSIZ0_SUPCNT(_x)		((_x) << 29)
#define DOEPTSIZ0_PKTCNT		(1 << 19)
#define DOEPTSIZ0_XFERSIZE_MASK		(0x7f << 0)
#define DOEPTSIZ0_XFERSIZE_SHIFT	0

#define DIEPTSIZ(_a)			HSOTG_REG(0x910 + ((_a) * 0x20))
#define DOEPTSIZ(_a)			HSOTG_REG(0xB10 + ((_a) * 0x20))
#define DXEPTSIZ_MC_MASK		(0x3 << 29)
#define DXEPTSIZ_MC_SHIFT		29
#define DXEPTSIZ_MC_LIMIT		0x3
#define DXEPTSIZ_MC(_x)			((_x) << 29)
#define DXEPTSIZ_PKTCNT_MASK		(0x3ff << 19)
#define DXEPTSIZ_PKTCNT_SHIFT		19
#define DXEPTSIZ_PKTCNT_LIMIT		0x3ff
#define DXEPTSIZ_PKTCNT_GET(_v)		(((_v) >> 19) & 0x3ff)
#define DXEPTSIZ_PKTCNT(_x)		((_x) << 19)
#define DXEPTSIZ_XFERSIZE_MASK		(0x7ffff << 0)
#define DXEPTSIZ_XFERSIZE_SHIFT		0
#define DXEPTSIZ_XFERSIZE_LIMIT		0x7ffff
#define DXEPTSIZ_XFERSIZE_GET(_v)	(((_v) >> 0) & 0x7ffff)
#define DXEPTSIZ_XFERSIZE(_x)		((_x) << 0)

#define DIEPDMA(_a)			HSOTG_REG(0x914 + ((_a) * 0x20))
#define DOEPDMA(_a)			HSOTG_REG(0xB14 + ((_a) * 0x20))

#define DTXFSTS(_a)			HSOTG_REG(0x918 + ((_a) * 0x20))

#define PCGCTL				HSOTG_REG(0x0e00)
#define PCGCTL_IF_DEV_MODE		(1 << 31)
#define PCGCTL_P2HD_PRT_SPD_MASK	(0x3 << 29)
#define PCGCTL_P2HD_PRT_SPD_SHIFT	29
#define PCGCTL_P2HD_DEV_ENUM_SPD_MASK	(0x3 << 27)
#define PCGCTL_P2HD_DEV_ENUM_SPD_SHIFT	27
#define PCGCTL_MAC_DEV_ADDR_MASK	(0x7f << 20)
#define PCGCTL_MAC_DEV_ADDR_SHIFT	20
#define PCGCTL_MAX_TERMSEL		(1 << 19)
#define PCGCTL_MAX_XCVRSELECT_MASK	(0x3 << 17)
#define PCGCTL_MAX_XCVRSELECT_SHIFT	17
#define PCGCTL_PORT_POWER		(1 << 16)
#define PCGCTL_PRT_CLK_SEL_MASK		(0x3 << 14)
#define PCGCTL_PRT_CLK_SEL_SHIFT	14
#define PCGCTL_ESS_REG_RESTORED		(1 << 13)
#define PCGCTL_EXTND_HIBER_SWITCH	(1 << 12)
#define PCGCTL_EXTND_HIBER_PWRCLMP	(1 << 11)
#define PCGCTL_ENBL_EXTND_HIBER		(1 << 10)
#define PCGCTL_RESTOREMODE		(1 << 9)
#define PCGCTL_RESETAFTSUSP		(1 << 8)
#define PCGCTL_DEEP_SLEEP		(1 << 7)
#define PCGCTL_PHY_IN_SLEEP		(1 << 6)
#define PCGCTL_ENBL_SLEEP_GATING	(1 << 5)
#define PCGCTL_RSTPDWNMODULE		(1 << 3)
#define PCGCTL_PWRCLMP			(1 << 2)
#define PCGCTL_GATEHCLK			(1 << 1)
#define PCGCTL_STOPPCLK			(1 << 0)

#define EPFIFO(_a)			HSOTG_REG(0x1000 + ((_a) * 0x1000))

/* Host Mode Registers */

#define HCFG				HSOTG_REG(0x0400)
#define HCFG_MODECHTIMEN		(1 << 31)
#define HCFG_PERSCHEDENA		(1 << 26)
#define HCFG_FRLISTEN_MASK		(0x3 << 24)
#define HCFG_FRLISTEN_SHIFT		24
#define HCFG_FRLISTEN_8				(0 << 24)
#define FRLISTEN_8_SIZE				8
#define HCFG_FRLISTEN_16			(1 << 24)
#define FRLISTEN_16_SIZE			16
#define HCFG_FRLISTEN_32			(2 << 24)
#define FRLISTEN_32_SIZE			32
#define HCFG_FRLISTEN_64			(3 << 24)
#define FRLISTEN_64_SIZE			64
#define HCFG_DESCDMA			(1 << 23)
#define HCFG_RESVALID_MASK		(0xff << 8)
#define HCFG_RESVALID_SHIFT		8
#define HCFG_ENA32KHZ			(1 << 7)
#define HCFG_FSLSSUPP			(1 << 2)
#define HCFG_FSLSPCLKSEL_MASK		(0x3 << 0)
#define HCFG_FSLSPCLKSEL_SHIFT		0
#define HCFG_FSLSPCLKSEL_30_60_MHZ	0
#define HCFG_FSLSPCLKSEL_48_MHZ		1
#define HCFG_FSLSPCLKSEL_6_MHZ		2

#define HFIR				HSOTG_REG(0x0404)
#define HFIR_FRINT_MASK			(0xffff << 0)
#define HFIR_FRINT_SHIFT		0
#define HFIR_RLDCTRL			(1 << 16)

#define HFNUM				HSOTG_REG(0x0408)
#define HFNUM_FRREM_MASK		(0xffff << 16)
#define HFNUM_FRREM_SHIFT		16
#define HFNUM_FRNUM_MASK		(0xffff << 0)
#define HFNUM_FRNUM_SHIFT		0
#define HFNUM_MAX_FRNUM			0x3fff

#define HPTXSTS				HSOTG_REG(0x0410)
#define TXSTS_QTOP_ODD			(1 << 31)
#define TXSTS_QTOP_CHNEP_MASK		(0xf << 27)
#define TXSTS_QTOP_CHNEP_SHIFT		27
#define TXSTS_QTOP_TOKEN_MASK		(0x3 << 25)
#define TXSTS_QTOP_TOKEN_SHIFT		25
#define TXSTS_QTOP_TERMINATE		(1 << 24)
#define TXSTS_QSPCAVAIL_MASK		(0xff << 16)
#define TXSTS_QSPCAVAIL_SHIFT		16
#define TXSTS_FSPCAVAIL_MASK		(0xffff << 0)
#define TXSTS_FSPCAVAIL_SHIFT		0

#define HAINT				HSOTG_REG(0x0414)
#define HAINTMSK			HSOTG_REG(0x0418)
#define HFLBADDR			HSOTG_REG(0x041c)

#define HPRT0				HSOTG_REG(0x0440)
#define HPRT0_SPD_MASK			(0x3 << 17)
#define HPRT0_SPD_SHIFT			17
#define HPRT0_SPD_HIGH_SPEED		0
#define HPRT0_SPD_FULL_SPEED		1
#define HPRT0_SPD_LOW_SPEED		2
#define HPRT0_TSTCTL_MASK		(0xf << 13)
#define HPRT0_TSTCTL_SHIFT		13
#define HPRT0_PWR			(1 << 12)
#define HPRT0_LNSTS_MASK		(0x3 << 10)
#define HPRT0_LNSTS_SHIFT		10
#define HPRT0_RST			(1 << 8)
#define HPRT0_SUSP			(1 << 7)
#define HPRT0_RES			(1 << 6)
#define HPRT0_OVRCURRCHG		(1 << 5)
#define HPRT0_OVRCURRACT		(1 << 4)
#define HPRT0_ENACHG			(1 << 3)
#define HPRT0_ENA			(1 << 2)
#define HPRT0_CONNDET			(1 << 1)
#define HPRT0_CONNSTS			(1 << 0)

#define HCCHAR(_ch)			HSOTG_REG(0x0500 + 0x20 * (_ch))
#define HCCHAR_CHENA			(1 << 31)
#define HCCHAR_CHDIS			(1 << 30)
#define HCCHAR_ODDFRM			(1 << 29)
#define HCCHAR_DEVADDR_MASK		(0x7f << 22)
#define HCCHAR_DEVADDR_SHIFT		22
#define HCCHAR_MULTICNT_MASK		(0x3 << 20)
#define HCCHAR_MULTICNT_SHIFT		20
#define HCCHAR_EPTYPE_MASK		(0x3 << 18)
#define HCCHAR_EPTYPE_SHIFT		18
#define HCCHAR_LSPDDEV			(1 << 17)
#define HCCHAR_EPDIR			(1 << 15)
#define HCCHAR_EPNUM_MASK		(0xf << 11)
#define HCCHAR_EPNUM_SHIFT		11
#define HCCHAR_MPS_MASK			(0x7ff << 0)
#define HCCHAR_MPS_SHIFT		0

#define HCSPLT(_ch)			HSOTG_REG(0x0504 + 0x20 * (_ch))
#define HCSPLT_SPLTENA			(1 << 31)
#define HCSPLT_COMPSPLT			(1 << 16)
#define HCSPLT_XACTPOS_MASK		(0x3 << 14)
#define HCSPLT_XACTPOS_SHIFT		14
#define HCSPLT_XACTPOS_MID		0
#define HCSPLT_XACTPOS_END		1
#define HCSPLT_XACTPOS_BEGIN		2
#define HCSPLT_XACTPOS_ALL		3
#define HCSPLT_HUBADDR_MASK		(0x7f << 7)
#define HCSPLT_HUBADDR_SHIFT		7
#define HCSPLT_PRTADDR_MASK		(0x7f << 0)
#define HCSPLT_PRTADDR_SHIFT		0

#define HCINT(_ch)			HSOTG_REG(0x0508 + 0x20 * (_ch))
#define HCINTMSK(_ch)			HSOTG_REG(0x050c + 0x20 * (_ch))
#define HCINTMSK_RESERVED14_31		(0x3ffff << 14)
#define HCINTMSK_FRM_LIST_ROLL		(1 << 13)
#define HCINTMSK_XCS_XACT		(1 << 12)
#define HCINTMSK_BNA			(1 << 11)
#define HCINTMSK_DATATGLERR		(1 << 10)
#define HCINTMSK_FRMOVRUN		(1 << 9)
#define HCINTMSK_BBLERR			(1 << 8)
#define HCINTMSK_XACTERR		(1 << 7)
#define HCINTMSK_NYET			(1 << 6)
#define HCINTMSK_ACK			(1 << 5)
#define HCINTMSK_NAK			(1 << 4)
#define HCINTMSK_STALL			(1 << 3)
#define HCINTMSK_AHBERR			(1 << 2)
#define HCINTMSK_CHHLTD			(1 << 1)
#define HCINTMSK_XFERCOMPL		(1 << 0)

#define HCTSIZ(_ch)			HSOTG_REG(0x0510 + 0x20 * (_ch))
#define TSIZ_DOPNG			(1 << 31)
#define TSIZ_SC_MC_PID_MASK		(0x3 << 29)
#define TSIZ_SC_MC_PID_SHIFT		29
#define TSIZ_SC_MC_PID_DATA0		0
#define TSIZ_SC_MC_PID_DATA2		1
#define TSIZ_SC_MC_PID_DATA1		2
#define TSIZ_SC_MC_PID_MDATA		3
#define TSIZ_SC_MC_PID_SETUP		3
#define TSIZ_PKTCNT_MASK		(0x3ff << 19)
#define TSIZ_PKTCNT_SHIFT		19
#define TSIZ_NTD_MASK			(0xff << 8)
#define TSIZ_NTD_SHIFT			8
#define TSIZ_SCHINFO_MASK		(0xff << 0)
#define TSIZ_SCHINFO_SHIFT		0
#define TSIZ_XFERSIZE_MASK		(0x7ffff << 0)
#define TSIZ_XFERSIZE_SHIFT		0

#define HCDMA(_ch)			HSOTG_REG(0x0514 + 0x20 * (_ch))
#define HCDMA_DMA_ADDR_MASK		(0x1fffff << 11)
#define HCDMA_DMA_ADDR_SHIFT		11
#define HCDMA_CTD_MASK			(0xff << 3)
#define HCDMA_CTD_SHIFT			3

#define HCDMAB(_ch)			HSOTG_REG(0x051c + 0x20 * (_ch))

#define HCFIFO(_ch)			HSOTG_REG(0x1000 + 0x1000 * (_ch))

/**
 * struct dwc2_hcd_dma_desc - Host-mode DMA descriptor structure
 *
 * @status: DMA descriptor status quadlet
 * @buf:    DMA descriptor data buffer pointer
 *
 * DMA Descriptor structure contains two quadlets:
 * Status quadlet and Data buffer pointer.
 */
struct dwc2_hcd_dma_desc {
	u32 status;
	u32 buf;
};

#define HOST_DMA_A			(1 << 31)
#define HOST_DMA_STS_MASK		(0x3 << 28)
#define HOST_DMA_STS_SHIFT		28
#define HOST_DMA_STS_PKTERR		(1 << 28)
#define HOST_DMA_EOL			(1 << 26)
#define HOST_DMA_IOC			(1 << 25)
#define HOST_DMA_SUP			(1 << 24)
#define HOST_DMA_ALT_QTD		(1 << 23)
#define HOST_DMA_QTD_OFFSET_MASK	(0x3f << 17)
#define HOST_DMA_QTD_OFFSET_SHIFT	17
#define HOST_DMA_ISOC_NBYTES_MASK	(0xfff << 0)
#define HOST_DMA_ISOC_NBYTES_SHIFT	0
#define HOST_DMA_NBYTES_MASK		(0x1ffff << 0)
#define HOST_DMA_NBYTES_SHIFT		0

#define MAX_DMA_DESC_SIZE		131071
#define MAX_DMA_DESC_NUM_GENERIC	64
#define MAX_DMA_DESC_NUM_HS_ISOC	256

#endif /* __DWC2_HW_H__ */<|MERGE_RESOLUTION|>--- conflicted
+++ resolved
@@ -170,14 +170,14 @@
 #define GRXSTS_FN_SHIFT			25
 #define GRXSTS_PKTSTS_MASK		(0xf << 17)
 #define GRXSTS_PKTSTS_SHIFT		17
-#define GRXSTS_PKTSTS_GLOBALOUTNAK	(0x1 << 17)
-#define GRXSTS_PKTSTS_OUTRX		(0x2 << 17)
+#define GRXSTS_PKTSTS_GLOBALOUTNAK	1
+#define GRXSTS_PKTSTS_OUTRX		2
 #define GRXSTS_PKTSTS_HCHIN		2
-#define GRXSTS_PKTSTS_OUTDONE		(0x3 << 17)
+#define GRXSTS_PKTSTS_OUTDONE		3
 #define GRXSTS_PKTSTS_HCHIN_XFER_COMP	3
-#define GRXSTS_PKTSTS_SETUPDONE		(0x4 << 17)
+#define GRXSTS_PKTSTS_SETUPDONE		4
 #define GRXSTS_PKTSTS_DATATOGGLEERR	5
-#define GRXSTS_PKTSTS_SETUPRX		(0x6 << 17)
+#define GRXSTS_PKTSTS_SETUPRX		6
 #define GRXSTS_PKTSTS_HCHHALTED		7
 #define GRXSTS_HCHNUM_MASK		(0xf << 0)
 #define GRXSTS_HCHNUM_SHIFT		0
@@ -404,13 +404,7 @@
 #define FIFOSIZE_DEPTH_SHIFT		16
 #define FIFOSIZE_STARTADDR_MASK		(0xffff << 0)
 #define FIFOSIZE_STARTADDR_SHIFT	0
-<<<<<<< HEAD
-#define DPTXFSIZN_DPTXFSIZE_GET(_v)	(((_v) >> 16) & 0xffff)
-#define DPTXFSIZN_DPTXFSIZE(_x)		((_x) << 16)
-#define DPTXFSIZN_DPTXFADDR(_x)		((_x) << 0)
-=======
 #define FIFOSIZE_DEPTH_GET(_x)		(((_x) >> 16) & 0xffff)
->>>>>>> 38dbab50
 
 /* Device mode registers */
 
@@ -527,10 +521,6 @@
 #define DXEPCTL_STALL			(1 << 21)
 #define DXEPCTL_SNP			(1 << 20)
 #define DXEPCTL_EPTYPE_MASK		(0x3 << 18)
-<<<<<<< HEAD
-#define DXEPCTL_EPTYPE_SHIFT		18
-=======
->>>>>>> 38dbab50
 #define DXEPCTL_EPTYPE_CONTROL		(0x0 << 18)
 #define DXEPCTL_EPTYPE_ISO		(0x1 << 18)
 #define DXEPCTL_EPTYPE_BULK		(0x2 << 18)

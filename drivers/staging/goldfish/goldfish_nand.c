/*
 * drivers/mtd/devices/goldfish_nand.c
 *
 * Copyright (C) 2007 Google, Inc.
 * Copyright (C) 2012 Intel, Inc.
 * Copyright (C) 2013 Intel, Inc.
 *
 * This software is licensed under the terms of the GNU General Public
 * License version 2, as published by the Free Software Foundation, and
 * may be copied, distributed, and modified under those terms.
 *
 * This program is distributed in the hope that it will be useful,
 * but WITHOUT ANY WARRANTY; without even the implied warranty of
 * MERCHANTABILITY or FITNESS FOR A PARTICULAR PURPOSE.  See the
 * GNU General Public License for more details.
 *
 */

#include <linux/io.h>
#include <linux/device.h>
#include <linux/module.h>
#include <linux/slab.h>
#include <linux/ioport.h>
#include <linux/vmalloc.h>
#include <linux/mtd/mtd.h>
#include <linux/platform_device.h>
#include <linux/mutex.h>
#include <linux/goldfish.h>
#include <asm/div64.h>
#include <linux/dma-mapping.h>

#include "goldfish_nand_reg.h"

struct goldfish_nand {
	/* lock protects access to the device registers */
	struct mutex            lock;
	unsigned char __iomem  *base;
	struct cmd_params       *cmd_params;
	size_t                  mtd_count;
	struct mtd_info         mtd[0];
};

static u32 goldfish_nand_cmd_with_params(struct mtd_info *mtd,
					 enum nand_cmd cmd, u64 addr, u32 len,
					 void *ptr, u32 *rv)
{
	u32 cmdp;
	struct goldfish_nand *nand = mtd->priv;
	struct cmd_params *cps = nand->cmd_params;
	unsigned char __iomem  *base = nand->base;

	if (!cps)
		return -1;

	switch (cmd) {
	case NAND_CMD_ERASE:
		cmdp = NAND_CMD_ERASE_WITH_PARAMS;
		break;
	case NAND_CMD_READ:
		cmdp = NAND_CMD_READ_WITH_PARAMS;
		break;
	case NAND_CMD_WRITE:
		cmdp = NAND_CMD_WRITE_WITH_PARAMS;
		break;
	default:
		return -1;
	}
	cps->dev = mtd - nand->mtd;
	cps->addr_high = (u32)(addr >> 32);
	cps->addr_low = (u32)addr;
	cps->transfer_size = len;
	cps->data = (unsigned long)ptr;
	writel(cmdp, base + NAND_COMMAND);
	*rv = cps->result;
	return 0;
}

static u32 goldfish_nand_cmd(struct mtd_info *mtd, enum nand_cmd cmd,
			     u64 addr, u32 len, void *ptr)
{
	struct goldfish_nand *nand = mtd->priv;
	u32 rv;
	unsigned char __iomem  *base = nand->base;

	mutex_lock(&nand->lock);
	if (goldfish_nand_cmd_with_params(mtd, cmd, addr, len, ptr, &rv)) {
		writel(mtd - nand->mtd, base + NAND_DEV);
		writel((u32)(addr >> 32), base + NAND_ADDR_HIGH);
		writel((u32)addr, base + NAND_ADDR_LOW);
		writel(len, base + NAND_TRANSFER_SIZE);
		gf_write_ptr(ptr, base + NAND_DATA, base + NAND_DATA_HIGH);
		writel(cmd, base + NAND_COMMAND);
		rv = readl(base + NAND_RESULT);
	}
	mutex_unlock(&nand->lock);
	return rv;
}

static int goldfish_nand_erase(struct mtd_info *mtd, struct erase_info *instr)
{
	loff_t ofs = instr->addr;
	u32 len = instr->len;
	s32 rem;

	if (ofs + len > mtd->size)
		goto invalid_arg;
	ofs = div_s64_rem(ofs, mtd->writesize, &rem);
	if (rem)
		goto invalid_arg;
	ofs *= (mtd->writesize + mtd->oobsize);

	if (len % mtd->writesize)
		goto invalid_arg;
	len = len / mtd->writesize * (mtd->writesize + mtd->oobsize);

	if (goldfish_nand_cmd(mtd, NAND_CMD_ERASE, ofs, len, NULL) != len) {
		pr_err("goldfish_nand_erase: erase failed, start %llx, len %x, dev_size %llx, erase_size %x\n",
		       ofs, len, mtd->size, mtd->erasesize);
		return -EIO;
	}

	instr->state = MTD_ERASE_DONE;
	mtd_erase_callback(instr);

	return 0;

invalid_arg:
	pr_err("goldfish_nand_erase: invalid erase, start %llx, len %x, dev_size %llx, erase_size %x\n",
	       ofs, len, mtd->size, mtd->erasesize);
	return -EINVAL;
}

static int goldfish_nand_read_oob(struct mtd_info *mtd, loff_t ofs,
				  struct mtd_oob_ops *ops)
{
	s32 rem;

	if (ofs + ops->len > mtd->size)
		goto invalid_arg;
	if (ops->datbuf && ops->len && ops->len != mtd->writesize)
		goto invalid_arg;
	if (ops->ooblen + ops->ooboffs > mtd->oobsize)
		goto invalid_arg;

	ofs = div_s64_rem(ofs, mtd->writesize, &rem);
	if (rem)
		goto invalid_arg;
	ofs *= (mtd->writesize + mtd->oobsize);

	if (ops->datbuf)
		ops->retlen = goldfish_nand_cmd(mtd, NAND_CMD_READ, ofs,
						ops->len, ops->datbuf);
	ofs += mtd->writesize + ops->ooboffs;
	if (ops->oobbuf)
		ops->oobretlen = goldfish_nand_cmd(mtd, NAND_CMD_READ, ofs,
						ops->ooblen, ops->oobbuf);
	return 0;

invalid_arg:
	pr_err("goldfish_nand_read_oob: invalid read, start %llx, len %zx, ooblen %zx, dev_size %llx, write_size %x\n",
	       ofs, ops->len, ops->ooblen, mtd->size, mtd->writesize);
	return -EINVAL;
}

static int goldfish_nand_write_oob(struct mtd_info *mtd, loff_t ofs,
				   struct mtd_oob_ops *ops)
{
	s32 rem;

	if (ofs + ops->len > mtd->size)
		goto invalid_arg;
	if (ops->len && ops->len != mtd->writesize)
		goto invalid_arg;
	if (ops->ooblen + ops->ooboffs > mtd->oobsize)
		goto invalid_arg;

	ofs = div_s64_rem(ofs, mtd->writesize, &rem);
	if (rem)
		goto invalid_arg;
	ofs *= (mtd->writesize + mtd->oobsize);

	if (ops->datbuf)
		ops->retlen = goldfish_nand_cmd(mtd, NAND_CMD_WRITE, ofs,
						ops->len, ops->datbuf);
	ofs += mtd->writesize + ops->ooboffs;
	if (ops->oobbuf)
		ops->oobretlen = goldfish_nand_cmd(mtd, NAND_CMD_WRITE, ofs,
						ops->ooblen, ops->oobbuf);
	return 0;

invalid_arg:
	pr_err("goldfish_nand_write_oob: invalid write, start %llx, len %zx, ooblen %zx, dev_size %llx, write_size %x\n",
	       ofs, ops->len, ops->ooblen, mtd->size, mtd->writesize);
	return -EINVAL;
}

static int goldfish_nand_read(struct mtd_info *mtd, loff_t from, size_t len,
			      size_t *retlen, u_char *buf)
{
	s32 rem;

	if (from + len > mtd->size)
		goto invalid_arg;

	from = div_s64_rem(from, mtd->writesize, &rem);
	if (rem)
		goto invalid_arg;
	from *= (mtd->writesize + mtd->oobsize);

	*retlen = goldfish_nand_cmd(mtd, NAND_CMD_READ, from, len, buf);
	return 0;

invalid_arg:
	pr_err("goldfish_nand_read: invalid read, start %llx, len %zx, dev_size %llx, write_size %x\n",
	       from, len, mtd->size, mtd->writesize);
	return -EINVAL;
}

static int goldfish_nand_write(struct mtd_info *mtd, loff_t to, size_t len,
			       size_t *retlen, const u_char *buf)
{
	s32 rem;

	if (to + len > mtd->size)
		goto invalid_arg;

	to = div_s64_rem(to, mtd->writesize, &rem);
	if (rem)
		goto invalid_arg;
	to *= (mtd->writesize + mtd->oobsize);

	*retlen = goldfish_nand_cmd(mtd, NAND_CMD_WRITE, to, len, (void *)buf);
	return 0;

invalid_arg:
	pr_err("goldfish_nand_write: invalid write, start %llx, len %zx, dev_size %llx, write_size %x\n",
	       to, len, mtd->size, mtd->writesize);
	return -EINVAL;
}

static int goldfish_nand_block_isbad(struct mtd_info *mtd, loff_t ofs)
{
	s32 rem;

	if (ofs >= mtd->size)
		goto invalid_arg;

	ofs = div_s64_rem(ofs, mtd->writesize, &rem);
	if (rem)
		goto invalid_arg;
	ofs *= mtd->erasesize / mtd->writesize;
	ofs *= (mtd->writesize + mtd->oobsize);

	return goldfish_nand_cmd(mtd, NAND_CMD_BLOCK_BAD_GET, ofs, 0, NULL);

invalid_arg:
	pr_err("goldfish_nand_block_isbad: invalid arg, ofs %llx, dev_size %llx, write_size %x\n",
	       ofs, mtd->size, mtd->writesize);
	return -EINVAL;
}

static int goldfish_nand_block_markbad(struct mtd_info *mtd, loff_t ofs)
{
	s32 rem;

	if (ofs >= mtd->size)
		goto invalid_arg;

	ofs = div_s64_rem(ofs, mtd->writesize, &rem);
	if (rem)
		goto invalid_arg;
	ofs *= mtd->erasesize / mtd->writesize;
	ofs *= (mtd->writesize + mtd->oobsize);

	if (goldfish_nand_cmd(mtd, NAND_CMD_BLOCK_BAD_SET, ofs, 0, NULL) != 1)
		return -EIO;
	return 0;

invalid_arg:
	pr_err("goldfish_nand_block_markbad: invalid arg, ofs %llx, dev_size %llx, write_size %x\n",
	       ofs, mtd->size, mtd->writesize);
	return -EINVAL;
}

static int nand_setup_cmd_params(struct platform_device *pdev,
				 struct goldfish_nand *nand)
{
	dma_addr_t dma_handle;
	unsigned char __iomem  *base = nand->base;

<<<<<<< HEAD
	nand->cmd_params = devm_kzalloc(&pdev->dev,
					sizeof(struct cmd_params), GFP_KERNEL);
	if (!nand->cmd_params)
		return -ENOMEM;

	paddr = __pa(nand->cmd_params);
	writel((u32)(paddr >> 32), base + NAND_CMD_PARAMS_ADDR_HIGH);
	writel((u32)paddr, base + NAND_CMD_PARAMS_ADDR_LOW);
=======
	nand->cmd_params = dmam_alloc_coherent(&pdev->dev,
					       sizeof(struct cmd_params),
					       &dma_handle, GFP_KERNEL);
	if (!nand->cmd_params) {
		dev_err(&pdev->dev, "allocate buffer failed\n");
		return -ENOMEM;
	}
	writel((u32)((u64)dma_handle >> 32), base + NAND_CMD_PARAMS_ADDR_HIGH);
	writel((u32)dma_handle, base + NAND_CMD_PARAMS_ADDR_LOW);
>>>>>>> 35bf7692
	return 0;
}

static int goldfish_nand_init_device(struct platform_device *pdev,
				     struct goldfish_nand *nand, int id)
{
	u32 name_len;
	u32 result;
	u32 flags;
	unsigned char __iomem  *base = nand->base;
	struct mtd_info *mtd = &nand->mtd[id];
	char *name;

	mutex_lock(&nand->lock);
	writel(id, base + NAND_DEV);
	flags = readl(base + NAND_DEV_FLAGS);
	name_len = readl(base + NAND_DEV_NAME_LEN);
	mtd->writesize = readl(base + NAND_DEV_PAGE_SIZE);
	mtd->size = readl(base + NAND_DEV_SIZE_LOW);
	mtd->size |= (u64)readl(base + NAND_DEV_SIZE_HIGH) << 32;
	mtd->oobsize = readl(base + NAND_DEV_EXTRA_SIZE);
	mtd->oobavail = mtd->oobsize;
	mtd->erasesize = readl(base + NAND_DEV_ERASE_SIZE) /
			(mtd->writesize + mtd->oobsize) * mtd->writesize;
	mtd->size = div_s64(mtd->size, mtd->writesize + mtd->oobsize);
	mtd->size *= mtd->writesize;
	dev_dbg(&pdev->dev,
		"goldfish nand dev%d: size %llx, page %d, extra %d, erase %d\n",
		       id, mtd->size, mtd->writesize,
		       mtd->oobsize, mtd->erasesize);
	mutex_unlock(&nand->lock);

	mtd->priv = nand;

	name = devm_kzalloc(&pdev->dev, name_len + 1, GFP_KERNEL);
	if (!name)
		return -ENOMEM;
	mtd->name = name;

	result = goldfish_nand_cmd(mtd, NAND_CMD_GET_DEV_NAME, 0, name_len,
				   name);
	if (result != name_len) {
		dev_err(&pdev->dev,
			"goldfish_nand_init_device failed to get dev name %d != %d\n",
			       result, name_len);
		return -ENODEV;
	}
	((char *)mtd->name)[name_len] = '\0';

	/* Setup the MTD structure */
	mtd->type = MTD_NANDFLASH;
	mtd->flags = MTD_CAP_NANDFLASH;
	if (flags & NAND_DEV_FLAG_READ_ONLY)
		mtd->flags &= ~MTD_WRITEABLE;
	if (flags & NAND_DEV_FLAG_CMD_PARAMS_CAP)
		nand_setup_cmd_params(pdev, nand);

	mtd->owner = THIS_MODULE;
	mtd->_erase = goldfish_nand_erase;
	mtd->_read = goldfish_nand_read;
	mtd->_write = goldfish_nand_write;
	mtd->_read_oob = goldfish_nand_read_oob;
	mtd->_write_oob = goldfish_nand_write_oob;
	mtd->_block_isbad = goldfish_nand_block_isbad;
	mtd->_block_markbad = goldfish_nand_block_markbad;

	if (mtd_device_register(mtd, NULL, 0))
		return -EIO;

	return 0;
}

static int goldfish_nand_probe(struct platform_device *pdev)
{
	u32 num_dev;
	int i;
	int err;
	u32 num_dev_working;
	u32 version;
	struct resource *r;
	struct goldfish_nand *nand;
	unsigned char __iomem  *base;

	r = platform_get_resource(pdev, IORESOURCE_MEM, 0);
	if (!r)
		return -ENODEV;

	base = devm_ioremap(&pdev->dev, r->start, PAGE_SIZE);
	if (!base)
		return -ENOMEM;

	version = readl(base + NAND_VERSION);
	if (version != NAND_VERSION_CURRENT) {
		dev_err(&pdev->dev,
			"goldfish_nand_init: version mismatch, got %d, expected %d\n",
				version, NAND_VERSION_CURRENT);
		return -ENODEV;
	}
	num_dev = readl(base + NAND_NUM_DEV);
	if (num_dev == 0)
		return -ENODEV;

	nand = devm_kzalloc(&pdev->dev, sizeof(*nand) +
				sizeof(struct mtd_info) * num_dev, GFP_KERNEL);
	if (!nand)
		return -ENOMEM;

	mutex_init(&nand->lock);
	nand->base = base;
	nand->mtd_count = num_dev;
	platform_set_drvdata(pdev, nand);

	num_dev_working = 0;
	for (i = 0; i < num_dev; i++) {
		err = goldfish_nand_init_device(pdev, nand, i);
		if (err == 0)
			num_dev_working++;
	}
	if (num_dev_working == 0)
		return -ENODEV;
	return 0;
}

static int goldfish_nand_remove(struct platform_device *pdev)
{
	struct goldfish_nand *nand = platform_get_drvdata(pdev);
	int i;

	for (i = 0; i < nand->mtd_count; i++) {
		if (nand->mtd[i].name)
			mtd_device_unregister(&nand->mtd[i]);
	}
	return 0;
}

static struct platform_driver goldfish_nand_driver = {
	.probe		= goldfish_nand_probe,
	.remove		= goldfish_nand_remove,
	.driver = {
		.name = "goldfish_nand"
	}
};

module_platform_driver(goldfish_nand_driver);
MODULE_LICENSE("GPL");<|MERGE_RESOLUTION|>--- conflicted
+++ resolved
@@ -288,16 +288,6 @@
 	dma_addr_t dma_handle;
 	unsigned char __iomem  *base = nand->base;
 
-<<<<<<< HEAD
-	nand->cmd_params = devm_kzalloc(&pdev->dev,
-					sizeof(struct cmd_params), GFP_KERNEL);
-	if (!nand->cmd_params)
-		return -ENOMEM;
-
-	paddr = __pa(nand->cmd_params);
-	writel((u32)(paddr >> 32), base + NAND_CMD_PARAMS_ADDR_HIGH);
-	writel((u32)paddr, base + NAND_CMD_PARAMS_ADDR_LOW);
-=======
 	nand->cmd_params = dmam_alloc_coherent(&pdev->dev,
 					       sizeof(struct cmd_params),
 					       &dma_handle, GFP_KERNEL);
@@ -307,7 +297,6 @@
 	}
 	writel((u32)((u64)dma_handle >> 32), base + NAND_CMD_PARAMS_ADDR_HIGH);
 	writel((u32)dma_handle, base + NAND_CMD_PARAMS_ADDR_LOW);
->>>>>>> 35bf7692
 	return 0;
 }
 

--- conflicted
+++ resolved
@@ -181,17 +181,9 @@
 		gup_flags |= FOLL_WRITE;
 
 	/* We don't try to access the guard page of a stack vma */
-<<<<<<< HEAD
-	if (vma->vm_flags & VM_GROWSDOWN) {
-		if (start == vma->vm_start) {
-			start += PAGE_SIZE;
-			nr_pages--;
-		}
-=======
 	if (stack_guard_page(vma, start)) {
 		addr += PAGE_SIZE;
 		nr_pages--;
->>>>>>> 053d8f66
 	}
 
 	while (nr_pages > 0) {

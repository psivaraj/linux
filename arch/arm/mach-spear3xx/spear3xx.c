/*
 * arch/arm/mach-spear3xx/spear3xx.c
 *
 * SPEAr3XX machines common source file
 *
 * Copyright (C) 2009-2012 ST Microelectronics
 * Viresh Kumar <viresh.linux@gmail.com>
 *
 * This file is licensed under the terms of the GNU General Public
 * License version 2. This program is licensed "as is" without any
 * warranty of any kind, whether express or implied.
 */

#define pr_fmt(fmt) "SPEAr3xx: " fmt

#include <linux/amba/pl022.h>
#include <linux/amba/pl08x.h>
#include <linux/io.h>
#include <asm/hardware/pl080.h>
#include <plat/pl080.h>
#include <mach/generic.h>
#include <mach/spear.h>

/* ssp device registration */
struct pl022_ssp_controller pl022_plat_data = {
	.bus_id = 0,
	.enable_dma = 1,
	.dma_filter = pl08x_filter_id,
	.dma_tx_param = "ssp0_tx",
	.dma_rx_param = "ssp0_rx",
	/*
	 * This is number of spi devices that can be connected to spi. There are
	 * two type of chipselects on which slave devices can work. One is chip
	 * select provided by spi masters other is controlled through external
	 * gpio's. We can't use chipselect provided from spi master (because as
	 * soon as FIFO becomes empty, CS is disabled and transfer ends). So
	 * this number now depends on number of gpios available for spi. each
	 * slave on each master requires a separate gpio pin.
	 */
	.num_chipselect = 2,
};

/* dmac device registration */
struct pl08x_platform_data pl080_plat_data = {
	.memcpy_channel = {
		.bus_id = "memcpy",
		.cctl_memcpy =
			(PL080_BSIZE_16 << PL080_CONTROL_SB_SIZE_SHIFT | \
			PL080_BSIZE_16 << PL080_CONTROL_DB_SIZE_SHIFT | \
			PL080_WIDTH_32BIT << PL080_CONTROL_SWIDTH_SHIFT | \
			PL080_WIDTH_32BIT << PL080_CONTROL_DWIDTH_SHIFT | \
			PL080_CONTROL_PROT_BUFF | PL080_CONTROL_PROT_CACHE | \
			PL080_CONTROL_PROT_SYS),
	},
	.lli_buses = PL08X_AHB1,
	.mem_buses = PL08X_AHB1,
	.get_signal = pl080_get_signal,
	.put_signal = pl080_put_signal,
};

/*
 * Following will create 16MB static virtual/physical mappings
 * PHYSICAL		VIRTUAL
 * 0xD0000000		0xFD000000
 * 0xFC000000		0xFC000000
 */
struct map_desc spear3xx_io_desc[] __initdata = {
	{
		.virtual	= VA_SPEAR3XX_ICM1_2_BASE,
		.pfn		= __phys_to_pfn(SPEAR3XX_ICM1_2_BASE),
		.length		= SZ_16M,
		.type		= MT_DEVICE
	}, {
		.virtual	= VA_SPEAR3XX_ICM3_SMI_CTRL_BASE,
		.pfn		= __phys_to_pfn(SPEAR3XX_ICM3_SMI_CTRL_BASE),
		.length		= SZ_16M,
		.type		= MT_DEVICE
	},
};

/* This will create static memory mapping for selected devices */
void __init spear3xx_map_io(void)
{
	iotable_init(spear3xx_io_desc, ARRAY_SIZE(spear3xx_io_desc));
}

void __init spear3xx_timer_init(void)
{
	char pclk_name[] = "pll3_clk";
	struct clk *gpt_clk, *pclk;

	spear3xx_clk_init();

	/* get the system timer clock */
	gpt_clk = clk_get_sys("gpt0", NULL);
	if (IS_ERR(gpt_clk)) {
		pr_err("%s:couldn't get clk for gpt\n", __func__);
		BUG();
	}

	/* get the suitable parent clock for timer*/
	pclk = clk_get(NULL, pclk_name);
	if (IS_ERR(pclk)) {
		pr_err("%s:couldn't get %s as parent for gpt\n",
				__func__, pclk_name);
		BUG();
	}

	clk_set_parent(gpt_clk, pclk);
	clk_put(gpt_clk);
	clk_put(pclk);

	spear_setup_of_timer();
}

<<<<<<< HEAD
static const struct of_device_id vic_of_match[] __initconst = {
	{ .compatible = "arm,pl190-vic", .data = vic_of_init, },
	{ .compatible = "st,spear300-shirq", .data = spear300_shirq_of_init, },
	{ .compatible = "st,spear310-shirq", .data = spear310_shirq_of_init, },
	{ .compatible = "st,spear320-shirq", .data = spear320_shirq_of_init, },
	{ /* Sentinel */ }
};

void __init spear3xx_dt_init_irq(void)
{
	of_irq_init(vic_of_match);
}
=======
struct sys_timer spear3xx_timer = {
	.init = spear3xx_timer_init,
};
>>>>>>> 9e47b8bf
<|MERGE_RESOLUTION|>--- conflicted
+++ resolved
@@ -111,23 +111,4 @@
 	clk_put(pclk);
 
 	spear_setup_of_timer();
-}
-
-<<<<<<< HEAD
-static const struct of_device_id vic_of_match[] __initconst = {
-	{ .compatible = "arm,pl190-vic", .data = vic_of_init, },
-	{ .compatible = "st,spear300-shirq", .data = spear300_shirq_of_init, },
-	{ .compatible = "st,spear310-shirq", .data = spear310_shirq_of_init, },
-	{ .compatible = "st,spear320-shirq", .data = spear320_shirq_of_init, },
-	{ /* Sentinel */ }
-};
-
-void __init spear3xx_dt_init_irq(void)
-{
-	of_irq_init(vic_of_match);
-}
-=======
-struct sys_timer spear3xx_timer = {
-	.init = spear3xx_timer_init,
-};
->>>>>>> 9e47b8bf
+}